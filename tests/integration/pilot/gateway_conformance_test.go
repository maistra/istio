--- conflicted
+++ resolved
@@ -66,9 +66,7 @@
 			if !supportsCRDv1(ctx) {
 				t.Skip("Not supported; requires CRDv1 support.")
 			}
-			if err := ctx.ConfigIstio().
-				File("", "testdata/gateway-api-crd.yaml").
-				Apply(apply.NoCleanup); err != nil {
+			if err := ctx.ConfigIstio().File("", "testdata/gateway-api-crd.yaml").Apply(apply.NoCleanup); err != nil {
 				ctx.Fatal(err)
 			}
 			// Wait until our GatewayClass is ready
@@ -87,18 +85,11 @@
 			}
 
 			opts := suite.Options{
-<<<<<<< HEAD
 				Client:               c,
+				CleanupBaseResources: gatewayConformanceInputs.Cleanup,
+				Debug:                scopes.Framework.DebugEnabled(),
 				GatewayClassName:     "istio",
-				Debug:                scopes.Framework.DebugEnabled(),
-				CleanupBaseResources: gatewayConformanceInputs.Cleanup,
-=======
-				Client:           c,
-				GatewayClassName: "istio",
-				Debug:            scopes.Framework.DebugEnabled(),
-				Cleanup:          gatewayConformanceInputs.Cleanup,
-				RoundTripper:     nil,
->>>>>>> 3aa487bb
+				RoundTripper:         nil,
 			}
 			if rev := ctx.Settings().Revisions.Default(); rev != "" {
 				opts.NamespaceLabels = map[string]string{
