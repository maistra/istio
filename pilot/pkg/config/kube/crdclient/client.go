--- conflicted
+++ resolved
@@ -105,11 +105,7 @@
 
 var _ model.ConfigStoreController = &Client{}
 
-<<<<<<< HEAD
-func New(client kube.Client, revision, domainSuffix string, enableCRDScan bool) (model.ConfigStoreController, error) {
-=======
-func New(client kube.Client, revision, domainSuffix string) (*Client, error) {
->>>>>>> 38a552d9
+func New(client kube.Client, revision, domainSuffix string, enableCRDScan bool) (*Client, error) {
 	schemas := collections.Pilot
 	if features.EnableGatewayAPI {
 		schemas = collections.PilotGatewayAPI
@@ -151,11 +147,7 @@
 	}
 }
 
-<<<<<<< HEAD
-func NewForSchemas(client kube.Client, revision, domainSuffix string, schemas collection.Schemas, enableCRDScan bool) (model.ConfigStoreController, error) {
-=======
-func NewForSchemas(client kube.Client, revision, domainSuffix string, schemas collection.Schemas) (*Client, error) {
->>>>>>> 38a552d9
+func NewForSchemas(client kube.Client, revision, domainSuffix string, schemas collection.Schemas, enableCRDScan bool) (*Client, error) {
 	schemasByCRDName := map[string]collection.Schema{}
 	for _, s := range schemas.All() {
 		// From the spec: "Its name MUST be in the format <.spec.name>.<.spec.group>."
@@ -177,7 +169,7 @@
 		initialSync:      atomic.NewBool(false),
 	}
 
-	var known map[string]struct{}
+	var known map[string]sets.Set
 	if enableCRDScan {
 		out.crdMetadataInformer = client.MetadataInformer().ForResource(collections.K8SApiextensionsK8SIoV1Customresourcedefinitions.Resource().
 			GroupVersionResource()).Informer()
@@ -198,15 +190,10 @@
 		if !crd {
 			handleCRDAdd(out, name, nil, nil)
 		} else {
-<<<<<<< HEAD
 			// If EnableCRDScan is false, then ignore whether the CRD is in the map
 			// and just try to add informers for all types.
-			if _, f := known[name]; f || !enableCRDScan {
-				handleCRDAdd(out, name, nil)
-=======
-			if knownVersions, f := known[name]; f {
+			if knownVersions, f := known[name]; f || !enableCRDScan {
 				handleCRDAdd(out, name, knownVersions, nil)
->>>>>>> 38a552d9
 			} else {
 				scope.Warnf("Skipping CRD %v as it is not present", s.Resource().GroupVersionKind())
 			}
@@ -255,7 +242,6 @@
 	cl.initialSync.Store(true)
 	scope.Info("Pilot K8S CRD controller synced ", time.Since(t0))
 
-<<<<<<< HEAD
 	if cl.crdMetadataInformer != nil {
 		cl.crdMetadataInformer.AddEventHandler(cache.ResourceEventHandlerFuncs{
 			AddFunc: func(obj interface{}) {
@@ -265,27 +251,12 @@
 					scope.Errorf("wrong type %T: %v", obj, obj)
 					return
 				}
-				handleCRDAdd(cl, crd.Name, stop)
+				handleCRDAdd(cl, crd.Name, nil, stop)
 			},
 			UpdateFunc: nil,
 			DeleteFunc: nil,
 		})
 	}
-=======
-	cl.crdMetadataInformer.AddEventHandler(cache.ResourceEventHandlerFuncs{
-		AddFunc: func(obj interface{}) {
-			crd, ok := obj.(*metav1.PartialObjectMetadata)
-			if !ok {
-				// Shouldn't happen
-				scope.Errorf("wrong type %T: %v", obj, obj)
-				return
-			}
-			handleCRDAdd(cl, crd.Name, nil, stop)
-		},
-		UpdateFunc: nil,
-		DeleteFunc: nil,
-	})
->>>>>>> 38a552d9
 
 	cl.queue.Run(stop)
 	scope.Info("controller terminated")
@@ -577,7 +548,7 @@
 	if !features.EnableGatewayAPI && s.Resource().Group() == gvk.KubernetesGateway.Group {
 		scope.Infof("Skipping CRD %v as GatewayAPI support is not enabled", s.Resource().GroupVersionKind())
 		return
-	} else if cl.client.GetMemberRoll() != nil && resourceGVK == gvk.GatewayClass {
+	} else if cl.client.GetMemberRoll() != nil && preferredGvk == gvk.GatewayClass {
 		scope.Infof("Skipping CRD %v as it is not compatible with maistra multi-tenancy", s.Resource().GroupVersionKind())
 		return
 	}
@@ -651,10 +622,22 @@
 	// From the spec: "Its name MUST be in the format <.spec.name>.<.spec.group>."
 	name := fmt.Sprintf("%s.%s", r.Plural(), r.Group())
 	c, err := cl.client.Ext().ApiextensionsV1().CustomResourceDefinitions().Get(context.Background(), name, metav1.GetOptions{})
+	if err == nil {
+		return extractCRDVersions(c)
+	}
+	groups, err := cl.client.Discovery().ServerGroups()
 	if err != nil {
 		return nil
 	}
-	return extractCRDVersions(c)
+	versions := sets.Set{}
+	for _, group := range groups.Groups {
+		if group.Name == r.Group() {
+			for _, v := range group.Versions {
+				versions.Insert(v.Version)
+			}
+		}
+	}
+	return versions
 }
 
 type starter interface {
