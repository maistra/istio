// Copyright Istio Authors
//
// Licensed under the Apache License, Version 2.0 (the "License");
// you may not use this file except in compliance with the License.
// You may obtain a copy of the License at
//
//     http://www.apache.org/licenses/LICENSE-2.0
//
// Unless required by applicable law or agreed to in writing, software
// distributed under the License is distributed on an "AS IS" BASIS,
// WITHOUT WARRANTIES OR CONDITIONS OF ANY KIND, either express or implied.
// See the License for the specific language governing permissions and
// limitations under the License.

package simulation

import (
	"errors"
	"fmt"
	"net"
	"net/http"
	"regexp"
	"strings"
	"testing"

	cluster "github.com/envoyproxy/go-control-plane/envoy/config/cluster/v3"
	core "github.com/envoyproxy/go-control-plane/envoy/config/core/v3"
	listener "github.com/envoyproxy/go-control-plane/envoy/config/listener/v3"
	route "github.com/envoyproxy/go-control-plane/envoy/config/route/v3"
	tls "github.com/envoyproxy/go-control-plane/envoy/extensions/transport_sockets/tls/v3"
	"github.com/google/go-cmp/cmp"
	"github.com/google/go-cmp/cmp/cmpopts"
	"github.com/yl2chen/cidranger"

	"istio.io/istio/pilot/pkg/model"
	"istio.io/istio/pilot/pkg/networking/core/v1alpha3"
	"istio.io/istio/pilot/pkg/xds"
	xdsfilters "istio.io/istio/pilot/pkg/xds/filters"
	"istio.io/istio/pilot/test/xdstest"
	"istio.io/istio/pkg/config/host"
	"istio.io/istio/pkg/test"
	"istio.io/istio/pkg/util/sets"
	istiolog "istio.io/pkg/log"
)

var log = istiolog.RegisterScope("simulation", "", 0)

type Protocol string

const (
	HTTP  Protocol = "http"
	HTTP2 Protocol = "http2"
	TCP   Protocol = "tcp"
)

type TLSMode string

const (
	Plaintext TLSMode = "plaintext"
	TLS       TLSMode = "tls"
	MTLS      TLSMode = "mtls"
)

func (c Call) IsHTTP() bool {
	return httpProtocols.Contains(string(c.Protocol)) && (c.TLS == Plaintext || c.TLS == "")
}

var httpProtocols = sets.New(string(HTTP), string(HTTP2))

var (
	ErrNoListener          = errors.New("no listener matched")
	ErrNoFilterChain       = errors.New("no filter chains matched")
	ErrNoRoute             = errors.New("no route matched")
	ErrTLSRedirect         = errors.New("tls required, sending 301")
	ErrNoVirtualHost       = errors.New("no virtual host matched")
	ErrMultipleFilterChain = errors.New("multiple filter chains matched")
	// ErrProtocolError happens when sending TLS/TCP request to HCM, for example
	ErrProtocolError = errors.New("protocol error")
	ErrTLSError      = errors.New("invalid TLS")
	ErrMTLSError     = errors.New("invalid mTLS")
)

type Expect struct {
	Name   string
	Call   Call
	Result Result
}

type CallMode string

type CustomFilterChainValidation func(filterChain *listener.FilterChain) error

var (
	// CallModeGateway simulate no iptables
	CallModeGateway CallMode = "gateway"
	// CallModeOutbound simulate iptables redirect to 15001
	CallModeOutbound CallMode = "outbound"
	// CallModeInbound simulate iptables redirect to 15006
	CallModeInbound CallMode = "inbound"
)

type Call struct {
	Address string
	Port    int
	Path    string

	// Protocol describes the protocol type. TLS encapsulation is separate
	Protocol Protocol
	// TLS describes the connection tls parameters
	// TODO: currently this does not verify TLS vs mTLS
	TLS  TLSMode
	Alpn string

	// HostHeader is a convenience field for Headers
	HostHeader string
	Headers    http.Header

	Sni string

	// CallMode describes the type of call to make.
	CallMode CallMode

	CustomListenerValidations []CustomFilterChainValidation

	MtlsSecretConfigName string
}

func (c Call) FillDefaults() Call {
	if c.Headers == nil {
		c.Headers = http.Header{}
	}
	if c.HostHeader != "" {
		c.Headers["Host"] = []string{c.HostHeader}
	}
	// For simplicity, set SNI automatically for TLS traffic.
	if c.Sni == "" && (c.TLS == TLS) {
		c.Sni = c.HostHeader
	}
	if c.Path == "" {
		c.Path = "/"
	}
	if c.TLS == "" {
		c.TLS = Plaintext
	}
	if c.Address == "" {
		// pick a random address, assumption is the test does not care
		c.Address = "1.3.3.7"
	}
	if c.TLS == MTLS && c.Alpn == "" {
		c.Alpn = protocolToMTLSAlpn(c.Protocol)
	}
	if c.TLS == TLS && c.Alpn == "" {
		c.Alpn = protocolToTLSAlpn(c.Protocol)
	}
	return c
}

type Result struct {
	Error              error
	ListenerMatched    string
	FilterChainMatched string
	RouteMatched       string
	RouteConfigMatched string
	VirtualHostMatched string
	ClusterMatched     string
	// StrictMatch controls whether we will strictly match the result. If unset, empty fields will
	// be ignored, allowing testing only fields we care about This allows asserting that the result
	// is *exactly* equal, allowing asserting a field is empty
	StrictMatch bool
	// If set, this will mark a test as skipped. Note the result is still checked first - we skip only
	// if we pass the test. This is to ensure that if the behavior changes, we still capture it; the skip
	// just ensures we notice a test is wrong
	Skip string
	t    test.Failer
}

func (r Result) Matches(t *testing.T, want Result) {
	t.Helper()
	r.StrictMatch = want.StrictMatch // to make diff pass
	r.Skip = want.Skip               // to make diff pass
	diff := cmp.Diff(want, r, cmpopts.IgnoreUnexported(Result{}), cmpopts.EquateErrors())
	if want.StrictMatch && diff != "" {
		t.Errorf("Diff: %v", diff)
		return
	}
	if want.Error != r.Error {
		t.Errorf("want error %v got %v", want.Error, r.Error)
	}
	if want.ListenerMatched != "" && want.ListenerMatched != r.ListenerMatched {
		t.Errorf("want listener matched %q got %q", want.ListenerMatched, r.ListenerMatched)
	} else {
		// Populate each field in case we did not care about it. This avoids confusing errors when we have fields
		// we don't care about in the test that are present in the result.
		want.ListenerMatched = r.ListenerMatched
	}
	if want.FilterChainMatched != "" && want.FilterChainMatched != r.FilterChainMatched {
		t.Errorf("want filter chain matched %q got %q", want.FilterChainMatched, r.FilterChainMatched)
	} else {
		want.FilterChainMatched = r.FilterChainMatched
	}
	if want.RouteMatched != "" && want.RouteMatched != r.RouteMatched {
		t.Errorf("want route matched %q got %q", want.RouteMatched, r.RouteMatched)
	} else {
		want.RouteMatched = r.RouteMatched
	}
	if want.RouteConfigMatched != "" && want.RouteConfigMatched != r.RouteConfigMatched {
		t.Errorf("want route config matched %q got %q", want.RouteConfigMatched, r.RouteConfigMatched)
	} else {
		want.RouteConfigMatched = r.RouteConfigMatched
	}
	if want.VirtualHostMatched != "" && want.VirtualHostMatched != r.VirtualHostMatched {
		t.Errorf("want virtual host matched %q got %q", want.VirtualHostMatched, r.VirtualHostMatched)
	} else {
		want.VirtualHostMatched = r.VirtualHostMatched
	}
	if want.ClusterMatched != "" && want.ClusterMatched != r.ClusterMatched {
		t.Errorf("want cluster matched %q got %q", want.ClusterMatched, r.ClusterMatched)
	} else {
		want.ClusterMatched = r.ClusterMatched
	}
	if t.Failed() {
		t.Logf("Diff: %+v", diff)
		t.Logf("Full Diff: %+v", cmp.Diff(want, r, cmpopts.IgnoreUnexported(Result{}), cmpopts.EquateErrors()))
	} else if want.Skip != "" {
		t.Skipf("Known bug: %v", r.Skip)
	}
}

type Simulation struct {
	t         *testing.T
	Listeners []*listener.Listener
	Clusters  []*cluster.Cluster
	Routes    []*route.RouteConfiguration
}

func NewSimulationFromConfigGen(t *testing.T, s *v1alpha3.ConfigGenTest, proxy *model.Proxy) *Simulation {
	l := s.Listeners(proxy)
	sim := &Simulation{
		t:         t,
		Listeners: l,
		Clusters:  s.Clusters(proxy),
		Routes:    s.RoutesFromListeners(proxy, l),
	}
	return sim
}

func NewSimulation(t *testing.T, s *xds.FakeDiscoveryServer, proxy *model.Proxy) *Simulation {
	return NewSimulationFromConfigGen(t, s.ConfigGenTest, proxy)
}

// withT swaps out the testing struct. This allows executing sub tests.
func (sim *Simulation) withT(t *testing.T) *Simulation {
	cpy := *sim
	cpy.t = t
	return &cpy
}

func (sim *Simulation) RunExpectations(es []Expect) {
	for _, e := range es {
		sim.t.Run(e.Name, func(t *testing.T) {
			sim.withT(t).Run(e.Call).Matches(t, e.Result)
		})
	}
}

func hasFilterOnPort(l *listener.Listener, filter string, port int) bool {
	got, f := xdstest.ExtractListenerFilters(l)[filter]
	if !f {
		return false
	}
	if got.FilterDisabled == nil {
		return true
	}
	return !xdstest.EvaluateListenerFilterPredicates(got.FilterDisabled, port)
}

func (sim *Simulation) Run(input Call) (result Result) {
	result = Result{t: sim.t}
	input = input.FillDefaults()
	if input.Alpn != "" && input.TLS == Plaintext {
		result.Error = fmt.Errorf("invalid call, ALPN can only be sent in TLS requests")
		return result
	}

	// First we will match a listener
	l := matchListener(sim.Listeners, input)
	if l == nil {
		result.Error = ErrNoListener
		return
	}
	result.ListenerMatched = l.Name

	hasTLSInspector := hasFilterOnPort(l, xdsfilters.TLSInspector.Name, input.Port)
	if !hasTLSInspector {
		// Without tls inspector, Envoy would not read the ALPN in the TLS handshake
		// HTTP inspector still may set it though
		input.Alpn = ""
	}

	// Apply listener filters
	if hasFilterOnPort(l, xdsfilters.HTTPInspector.Name, input.Port) {
		if alpn := protocolToAlpn(input.Protocol); alpn != "" && input.TLS == Plaintext {
			input.Alpn = alpn
		}
	}

	fc, err := sim.matchFilterChain(l.FilterChains, l.DefaultFilterChain, input, hasTLSInspector)
	if err != nil {
		result.Error = err
		return
	}
	result.FilterChainMatched = fc.Name
	// Plaintext to TLS is an error
	if fc.TransportSocket != nil && input.TLS == Plaintext {
		result.Error = ErrTLSError
		return
	}

	mTLSSecretConfigName := "default"
	if input.MtlsSecretConfigName != "" {
		mTLSSecretConfigName = input.MtlsSecretConfigName
	}

	// mTLS listener will only accept mTLS traffic
	if fc.TransportSocket != nil && sim.requiresMTLS(fc, mTLSSecretConfigName) != (input.TLS == MTLS) {
		// If there is no tls inspector, then
		result.Error = ErrMTLSError
		return
	}

	if len(input.CustomListenerValidations) > 0 {
		for _, validation := range input.CustomListenerValidations {
			if err := validation(fc); err != nil {
				result.Error = err
			}
		}
	}

	if hcm := xdstest.ExtractHTTPConnectionManager(sim.t, fc); hcm != nil {
		// We matched HCM and didn't terminate TLS, but we are sending TLS traffic - decoding will fail
		if input.TLS != Plaintext && fc.TransportSocket == nil {
			result.Error = ErrProtocolError
			return
		}
		// TCP to HCM is invalid
		if input.Protocol != HTTP && input.Protocol != HTTP2 {
			result.Error = ErrProtocolError
			return
		}

		// Fetch inline route
		rc := hcm.GetRouteConfig()
		if rc == nil {
			// If not set, fallback to RDS
			routeName := hcm.GetRds().RouteConfigName
			result.RouteConfigMatched = routeName
			rc = xdstest.ExtractRouteConfigurations(sim.Routes)[routeName]
		}
		hostHeader := ""
		if len(input.Headers["Host"]) > 0 {
			hostHeader = input.Headers["Host"][0]
		}
		vh := sim.matchVirtualHost(rc, hostHeader)
		if vh == nil {
			result.Error = ErrNoVirtualHost
			return
		}
		result.VirtualHostMatched = vh.Name
		if vh.RequireTls == route.VirtualHost_ALL && input.TLS == Plaintext {
			result.Error = ErrTLSRedirect
			return
		}

		r := sim.matchRoute(vh, input)
		if r == nil {
			result.Error = ErrNoRoute
			return
		}
		result.RouteMatched = r.Name
		switch t := r.GetAction().(type) {
		case *route.Route_Route:
			result.ClusterMatched = t.Route.GetCluster()
		}
	} else if tcp := xdstest.ExtractTCPProxy(sim.t, fc); tcp != nil {
		result.ClusterMatched = tcp.GetCluster()
	}
	return
}

func (sim *Simulation) requiresMTLS(fc *listener.FilterChain, mTLSSecretConfigName string) bool {
	if fc.TransportSocket == nil {
		return false
	}
	t := &tls.DownstreamTlsContext{}
	if err := fc.GetTransportSocket().GetTypedConfig().UnmarshalTo(t); err != nil {
		sim.t.Fatal(err)
	}

	if len(t.GetCommonTlsContext().GetTlsCertificateSdsSecretConfigs()) == 0 {
		return false
	}
	// This is a lazy heuristic, we could check for explicit default resource or spiffe if it becomes necessary
	if t.GetCommonTlsContext().GetTlsCertificateSdsSecretConfigs()[0].Name != mTLSSecretConfigName {
		return false
	}
	if !t.RequireClientCertificate.Value {
		return false
	}
	return true
}

func (sim *Simulation) matchRoute(vh *route.VirtualHost, input Call) *route.Route {
	for _, r := range vh.Routes {
		// check path
		switch pt := r.Match.GetPathSpecifier().(type) {
		case *route.RouteMatch_Prefix:
			if !strings.HasPrefix(input.Path, pt.Prefix) {
				continue
			}
		case *route.RouteMatch_Path:
			if input.Path != pt.Path {
				continue
			}
		case *route.RouteMatch_SafeRegex:
			r, err := regexp.Compile(pt.SafeRegex.GetRegex())
			if err != nil {
				sim.t.Fatalf("invalid regex %v: %v", pt.SafeRegex.GetRegex(), err)
			}
			if !r.MatchString(input.Path) {
				continue
			}
		default:
			sim.t.Fatalf("unknown route path type")
		}

		// TODO this only handles path - we need to add headers, query params, etc to be complete.

		return r
	}
	return nil
}

func (sim *Simulation) matchVirtualHost(rc *route.RouteConfiguration, host string) *route.VirtualHost {
	// Exact match
	for _, vh := range rc.VirtualHosts {
		for _, d := range vh.Domains {
			if d == host {
				return vh
			}
		}
	}
	// prefix match
	var bestMatch *route.VirtualHost
	longest := 0
	for _, vh := range rc.VirtualHosts {
		for _, d := range vh.Domains {
			if d[0] != '*' {
				continue
			}
			if len(host) >= len(d) && strings.HasSuffix(host, d[1:]) && len(d) > longest {
				bestMatch = vh
				longest = len(d)
			}
		}
	}
	if bestMatch != nil {
		return bestMatch
	}
	// Suffix match
	longest = 0
	for _, vh := range rc.VirtualHosts {
		for _, d := range vh.Domains {
			if d[len(d)-1] != '*' {
				continue
			}
			if len(host) >= len(d) && strings.HasPrefix(host, d[:len(d)-1]) && len(d) > longest {
				bestMatch = vh
				longest = len(d)
			}
		}
	}
	if bestMatch != nil {
		return bestMatch
	}
	// wildcard match
	for _, vh := range rc.VirtualHosts {
		for _, d := range vh.Domains {
			if d == "*" {
				return vh
			}
		}
	}
	return nil
}

// Follow the 8 step Sieve as in
// https://www.envoyproxy.io/docs/envoy/latest/api-v3/config/listener/v3/listener_components.proto.html#config-listener-v3-filterchainmatch
// The implementation may initially be confusing because of a property of the
// Envoy algorithm - at each level we will filter out all FilterChains that do
// not match. This means an empty match (`{}`) may not match if another chain
// matches one criteria but not another.
func (sim *Simulation) matchFilterChain(chains []*listener.FilterChain, defaultChain *listener.FilterChain,
<<<<<<< HEAD
	input Call, hasTLSInspector bool,
) (*listener.FilterChain, error) {
=======
	input Call, hasTLSInspector bool) (*listener.FilterChain, error) {
>>>>>>> 3aa487bb
	chains = filter("DestinationPort", chains, func(fc *listener.FilterChainMatch) bool {
		return fc.GetDestinationPort() == nil
	}, func(fc *listener.FilterChainMatch) bool {
		return int(fc.GetDestinationPort().GetValue()) == input.Port
	})
	chains = filter("PrefixRanges", chains, func(fc *listener.FilterChainMatch) bool {
		return fc.GetPrefixRanges() == nil
	}, func(fc *listener.FilterChainMatch) bool {
		ranger := cidranger.NewPCTrieRanger()
		for _, a := range fc.GetPrefixRanges() {
			s := fmt.Sprintf("%s/%d", a.AddressPrefix, a.GetPrefixLen().GetValue())
			_, cidr, err := net.ParseCIDR(s)
			if err != nil {
				sim.t.Fatalf("failed to parse cidr %v: %v", s, err)
			}
			if err := ranger.Insert(cidranger.NewBasicRangerEntry(*cidr)); err != nil {
				sim.t.Fatalf("failed to insert cidr %v: %v", cidr, err)
			}
		}
		f, err := ranger.Contains(net.ParseIP(input.Address))
		if err != nil {
			sim.t.Fatalf("cidr containers %v failed: %v", input.Address, err)
		}
		return f
	})
	chains = filter("ServerNames", chains, func(fc *listener.FilterChainMatch) bool {
		return fc.GetServerNames() == nil
	}, func(fc *listener.FilterChainMatch) bool {
		sni := host.Name(input.Sni)
		for _, s := range fc.GetServerNames() {
			if sni.SubsetOf(host.Name(s)) {
				return true
			}
		}
		return false
	})
	chains = filter("TransportProtocol", chains, func(fc *listener.FilterChainMatch) bool {
		return fc.GetTransportProtocol() == ""
	}, func(fc *listener.FilterChainMatch) bool {
		if !hasTLSInspector {
			// Without tls inspector, transport protocol will always be raw buffer
			return fc.GetTransportProtocol() == xdsfilters.RawBufferTransportProtocol
		}
		switch fc.GetTransportProtocol() {
		case xdsfilters.TLSTransportProtocol:
			return input.TLS == TLS || input.TLS == MTLS
		case xdsfilters.RawBufferTransportProtocol:
			return input.TLS == Plaintext
		}
		return false
	})
	chains = filter("ApplicationProtocols", chains, func(fc *listener.FilterChainMatch) bool {
		return fc.GetApplicationProtocols() == nil
	}, func(fc *listener.FilterChainMatch) bool {
		return sets.New(fc.GetApplicationProtocols()...).Contains(input.Alpn)
	})
	// We do not implement the "source" based filters as we do not use them
	if len(chains) > 1 {
		for _, c := range chains {
			log.Warnf("Matched chain %v", c.Name)
		}
		return nil, ErrMultipleFilterChain
	}
	if len(chains) == 0 {
		if defaultChain != nil {
			return defaultChain, nil
		}
		return nil, ErrNoFilterChain
	}
	return chains[0], nil
}

func filter(desc string, chains []*listener.FilterChain,
	empty func(fc *listener.FilterChainMatch) bool,
	match func(fc *listener.FilterChainMatch) bool,
) []*listener.FilterChain {
	res := []*listener.FilterChain{}
	anySet := false
	for _, c := range chains {
		if !empty(c.GetFilterChainMatch()) {
			anySet = true
			break
		}
	}
	if !anySet {
		log.Debugf("%v: none set, skipping", desc)
		return chains
	}
	for i, c := range chains {
		if match(c.GetFilterChainMatch()) {
			log.Debugf("%v: matched chain %v/%v", desc, i, c.GetName())
			res = append(res, c)
		}
	}
	// Return all matching filter chains
	if len(res) > 0 {
		return res
	}
	// Unless there were no matches - in which case we return all filter chains that did not have a
	// match set
	for i, c := range chains {
		if empty(c.GetFilterChainMatch()) {
			log.Debugf("%v: no matches, found empty chain match %v/%v", desc, i, c.GetName())
			res = append(res, c)
		}
	}
	return res
}

func protocolToMTLSAlpn(s Protocol) string {
	switch s {
	case HTTP:
		return "istio-http/1.1"
	case HTTP2:
		return "istio-h2"
	default:
		return "istio"
	}
}

func protocolToTLSAlpn(s Protocol) string {
	switch s {
	case HTTP:
		return "http/1.1"
	case HTTP2:
		return "h2"
	default:
		return ""
	}
}

func protocolToAlpn(s Protocol) string {
	switch s {
	case HTTP:
		return "http/1.1"
	case HTTP2:
		return "h2c"
	default:
		return ""
	}
}

func matchListener(listeners []*listener.Listener, input Call) *listener.Listener {
	if input.CallMode == CallModeInbound {
		return xdstest.ExtractListener(model.VirtualInboundListenerName, listeners)
	}
	// First find exact match for the IP/Port, then fallback to wildcard IP/Port
	// There is no wildcard port
	for _, l := range listeners {
		if matchAddress(l.GetAddress(), input.Address, input.Port) {
			return l
		}
	}
	for _, l := range listeners {
		if matchAddress(l.GetAddress(), "0.0.0.0", input.Port) {
			return l
		}
	}

	// Fallback to the outbound listener
	// TODO - support inbound
	for _, l := range listeners {
		if l.Name == model.VirtualOutboundListenerName {
			return l
		}
	}
	return nil
}

func matchAddress(a *core.Address, address string, port int) bool {
	if a.GetSocketAddress().GetAddress() != address {
		return false
	}
	if int(a.GetSocketAddress().GetPortValue()) != port {
		return false
	}
	return true
}<|MERGE_RESOLUTION|>--- conflicted
+++ resolved
@@ -222,7 +222,7 @@
 		t.Logf("Diff: %+v", diff)
 		t.Logf("Full Diff: %+v", cmp.Diff(want, r, cmpopts.IgnoreUnexported(Result{}), cmpopts.EquateErrors()))
 	} else if want.Skip != "" {
-		t.Skipf("Known bug: %v", r.Skip)
+		t.Skip(fmt.Sprintf("Known bug: %v", r.Skip))
 	}
 }
 
@@ -500,12 +500,7 @@
 // not match. This means an empty match (`{}`) may not match if another chain
 // matches one criteria but not another.
 func (sim *Simulation) matchFilterChain(chains []*listener.FilterChain, defaultChain *listener.FilterChain,
-<<<<<<< HEAD
-	input Call, hasTLSInspector bool,
-) (*listener.FilterChain, error) {
-=======
 	input Call, hasTLSInspector bool) (*listener.FilterChain, error) {
->>>>>>> 3aa487bb
 	chains = filter("DestinationPort", chains, func(fc *listener.FilterChainMatch) bool {
 		return fc.GetDestinationPort() == nil
 	}, func(fc *listener.FilterChainMatch) bool {
@@ -580,8 +575,7 @@
 
 func filter(desc string, chains []*listener.FilterChain,
 	empty func(fc *listener.FilterChainMatch) bool,
-	match func(fc *listener.FilterChainMatch) bool,
-) []*listener.FilterChain {
+	match func(fc *listener.FilterChainMatch) bool) []*listener.FilterChain {
 	res := []*listener.FilterChain{}
 	anySet := false
 	for _, c := range chains {
