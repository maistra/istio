// Copyright Istio Authors
//
// Licensed under the Apache License, Version 2.0 (the "License");
// you may not use this file except in compliance with the License.
// You may obtain a copy of the License at
//
//     http://www.apache.org/licenses/LICENSE-2.0
//
// Unless required by applicable law or agreed to in writing, software
// distributed under the License is distributed on an "AS IS" BASIS,
// WITHOUT WARRANTIES OR CONDITIONS OF ANY KIND, either express or implied.
// See the License for the specific language governing permissions and
// limitations under the License.

package builder

import (
	"fmt"
	"net/url"
	"sort"
	"strconv"
	"strings"

	"github.com/davecgh/go-spew/spew"
	envoy_config_core_v3 "github.com/envoyproxy/go-control-plane/envoy/config/core/v3"
	rbacpb "github.com/envoyproxy/go-control-plane/envoy/config/rbac/v3"
	extauthzhttp "github.com/envoyproxy/go-control-plane/envoy/extensions/filters/http/ext_authz/v3"
	extauthztcp "github.com/envoyproxy/go-control-plane/envoy/extensions/filters/network/ext_authz/v3"
	envoy_type_matcher_v3 "github.com/envoyproxy/go-control-plane/envoy/type/matcher/v3"
	envoytypev3 "github.com/envoyproxy/go-control-plane/envoy/type/v3"
	"github.com/envoyproxy/go-control-plane/pkg/wellknown"
	"github.com/hashicorp/go-multierror"
	"google.golang.org/protobuf/types/known/durationpb"

	meshconfig "istio.io/api/mesh/v1alpha1"
	"istio.io/istio/pilot/pkg/extensionproviders"
	"istio.io/istio/pilot/pkg/model"
	authzmodel "istio.io/istio/pilot/pkg/security/authz/model"
	"istio.io/istio/pkg/config/validation"
)

const (
	extAuthzMatchPrefix = "istio-ext-authz"
)

var (
	rbacPolicyMatchAll = &rbacpb.Policy{
		Permissions: []*rbacpb.Permission{{Rule: &rbacpb.Permission_Any{Any: true}}},
		Principals:  []*rbacpb.Principal{{Identifier: &rbacpb.Principal_Any{Any: true}}},
	}
	rbacDefaultDenyAll = &rbacpb.RBAC{
		Action: rbacpb.RBAC_DENY,
		Policies: map[string]*rbacpb.Policy{
			"default-deny-all-due-to-bad-CUSTOM-action": rbacPolicyMatchAll,
		},
	}
	supportedStatus = func() []int {
		var supported []int
		for code := range envoytypev3.StatusCode_name {
			supported = append(supported, int(code))
		}
		sort.Ints(supported)
		return supported
	}()
)

type builtExtAuthz struct {
	http *extauthzhttp.ExtAuthz
	tcp  *extauthztcp.ExtAuthz
	err  error
}

func processExtensionProvider(push *model.PushContext) map[string]*builtExtAuthz {
	resolved := map[string]*builtExtAuthz{}
	for i, config := range push.Mesh.ExtensionProviders {
		var errs error
		if config.Name == "" {
			errs = multierror.Append(errs, fmt.Errorf("extension provider name must not be empty, found empty at index: %d", i))
		} else if _, found := resolved[config.Name]; found {
			errs = multierror.Append(errs, fmt.Errorf("extension provider name must be unique, found duplicate: %s", config.Name))
		}
		var parsed *builtExtAuthz
		var err error
		// TODO(yangminzhu): Refactor and cache the ext_authz config.
		switch p := config.Provider.(type) {
		case *meshconfig.MeshConfig_ExtensionProvider_EnvoyExtAuthzHttp:
			if err = validation.ValidateExtensionProviderEnvoyExtAuthzHTTP(p.EnvoyExtAuthzHttp); err == nil {
				parsed, err = buildExtAuthzHTTP(push, p.EnvoyExtAuthzHttp)
			}
		case *meshconfig.MeshConfig_ExtensionProvider_EnvoyExtAuthzGrpc:
			if err = validation.ValidateExtensionProviderEnvoyExtAuthzGRPC(p.EnvoyExtAuthzGrpc); err == nil {
				parsed, err = buildExtAuthzGRPC(push, p.EnvoyExtAuthzGrpc)
			}
		default:
			continue
		}
		if err != nil {
			errs = multierror.Append(errs, multierror.Prefix(err, fmt.Sprintf("failed to parse extension provider %q:", config.Name)))
		}
		if parsed == nil {
			parsed = &builtExtAuthz{}
		}
		parsed.err = errs
		resolved[config.Name] = parsed
	}

	if authzLog.DebugEnabled() {
		authzLog.Debugf("Resolved extension providers: %v", spew.Sdump(resolved))
	}
	return resolved
}

func notAllTheSame(names []string) bool {
	for i := 1; i < len(names); i++ {
		if names[i-1] != names[i] {
			return true
		}
	}
	return false
}

func getExtAuthz(resolved map[string]*builtExtAuthz, providers []string) (*builtExtAuthz, error) {
	if resolved == nil {
		return nil, fmt.Errorf("extension provider is either invalid or undefined")
	}
	if len(providers) < 1 {
		return nil, fmt.Errorf("no provider specified in authorization policy")
	}
	if notAllTheSame(providers) {
		return nil, fmt.Errorf("only 1 provider can be used per workload, found multiple providers: %v", providers)
	}

	provider := providers[0]
	ret, found := resolved[provider]
	if !found {
		var li []string
		for p := range resolved {
			li = append(li, p)
		}
		return nil, fmt.Errorf("available providers are %v but found %q", li, provider)
	} else if ret.err != nil {
		return nil, fmt.Errorf("found errors in provider %s: %v", provider, ret.err)
	}

	return ret, nil
}

func buildExtAuthzHTTP(push *model.PushContext,
<<<<<<< HEAD
	config *meshconfig.MeshConfig_ExtensionProvider_EnvoyExternalAuthorizationHttpProvider,
) (*builtExtAuthz, error) {
=======
	config *meshconfig.MeshConfig_ExtensionProvider_EnvoyExternalAuthorizationHttpProvider) (*builtExtAuthz, error) {
>>>>>>> 3aa487bb
	var errs error
	port, err := parsePort(config.Port)
	if err != nil {
		errs = multierror.Append(errs, err)
	}
	hostname, cluster, err := extensionproviders.LookupCluster(push, config.Service, port)
	if err != nil {
		errs = multierror.Append(errs, err)
	}
	status, err := parseStatusOnError(config.StatusOnError)
	if err != nil {
		errs = multierror.Append(errs, err)
	}
	if config.PathPrefix != "" {
		if _, err := url.Parse(config.PathPrefix); err != nil {
			errs = multierror.Append(errs, multierror.Prefix(err, fmt.Sprintf("invalid pathPrefix %q:", config.PathPrefix)))
		}
		if !strings.HasPrefix(config.PathPrefix, "/") {
			errs = multierror.Append(errs, fmt.Errorf("pathPrefix must begin with `/`, found: %q", config.PathPrefix))
		}
	}
	checkWildcard := func(field string, values []string) {
		for _, val := range values {
			if val == "*" {
				errs = multierror.Append(errs, fmt.Errorf("a single wildcard (\"*\") is not supported, change it to either prefix or suffix match: %s", field))
			}
		}
	}
	checkWildcard("IncludeRequestHeadersInCheck", config.IncludeRequestHeadersInCheck)
	checkWildcard("IncludeHeadersInCheck", config.IncludeHeadersInCheck)
	checkWildcard("HeadersToDownstreamOnDeny", config.HeadersToDownstreamOnDeny)
	checkWildcard("HeadersToDownstreamOnAllow", config.HeadersToDownstreamOnAllow)
	checkWildcard("HeadersToUpstreamOnAllow", config.HeadersToUpstreamOnAllow)

	if errs != nil {
		return nil, errs
	}

	return generateHTTPConfig(hostname, cluster, status, config), nil
}

func buildExtAuthzGRPC(push *model.PushContext,
<<<<<<< HEAD
	config *meshconfig.MeshConfig_ExtensionProvider_EnvoyExternalAuthorizationGrpcProvider,
) (*builtExtAuthz, error) {
=======
	config *meshconfig.MeshConfig_ExtensionProvider_EnvoyExternalAuthorizationGrpcProvider) (*builtExtAuthz, error) {
>>>>>>> 3aa487bb
	var errs error
	port, err := parsePort(config.Port)
	if err != nil {
		errs = multierror.Append(errs, err)
	}
	_, cluster, err := extensionproviders.LookupCluster(push, config.Service, port)
	if err != nil {
		errs = multierror.Append(errs, err)
	}
	status, err := parseStatusOnError(config.StatusOnError)
	if err != nil {
		errs = multierror.Append(errs, err)
	}
	if errs != nil {
		return nil, errs
	}

	return generateGRPCConfig(cluster, config, status), nil
}

func parsePort(port uint32) (int, error) {
	if 1 <= port && port <= 65535 {
		return int(port), nil
	}
	return 0, fmt.Errorf("port must be in the range [1, 65535], found: %d", port)
}

func parseStatusOnError(status string) (*envoytypev3.HttpStatus, error) {
	if status == "" {
		return nil, nil
	}
	code, err := strconv.ParseInt(status, 10, 32)
	if err != nil {
		return nil, multierror.Prefix(err, fmt.Sprintf("invalid statusOnError %q:", status))
	}
	if _, found := envoytypev3.StatusCode_name[int32(code)]; !found {
		return nil, fmt.Errorf("unsupported statusOnError %s, supported values: %v", status, supportedStatus)
	}
	return &envoytypev3.HttpStatus{Code: envoytypev3.StatusCode(code)}, nil
}

func generateHTTPConfig(hostname, cluster string, status *envoytypev3.HttpStatus,
	config *meshconfig.MeshConfig_ExtensionProvider_EnvoyExternalAuthorizationHttpProvider,
) *builtExtAuthz {
	service := &extauthzhttp.HttpService{
		PathPrefix: config.PathPrefix,
		ServerUri: &envoy_config_core_v3.HttpUri{
			// Timeout is required.
			Timeout: timeoutOrDefault(config.Timeout),
			// Uri is required but actually not used in the ext_authz filter.
			Uri: fmt.Sprintf("http://%s", hostname),
			HttpUpstreamType: &envoy_config_core_v3.HttpUri_Cluster{
				Cluster: cluster,
			},
		},
	}
	allowedHeaders := generateHeaders(config.IncludeRequestHeadersInCheck)
	if allowedHeaders == nil {
		// IncludeHeadersInCheck is deprecated, only use it if IncludeRequestHeadersInCheck is not set.
		// TODO: Remove the IncludeHeadersInCheck field before promoting to beta.
		allowedHeaders = generateHeaders(config.IncludeHeadersInCheck)
	}
	var headersToAdd []*envoy_config_core_v3.HeaderValue
	var additionalHeaders []string
	for k := range config.IncludeAdditionalHeadersInCheck {
		additionalHeaders = append(additionalHeaders, k)
	}
	sort.Strings(additionalHeaders)
	for _, k := range additionalHeaders {
		headersToAdd = append(headersToAdd, &envoy_config_core_v3.HeaderValue{
			Key:   k,
			Value: config.IncludeAdditionalHeadersInCheck[k],
		})
	}
	if allowedHeaders != nil || len(headersToAdd) != 0 {
		service.AuthorizationRequest = &extauthzhttp.AuthorizationRequest{
			AllowedHeaders: allowedHeaders,
			HeadersToAdd:   headersToAdd,
		}
	}

	if len(config.HeadersToUpstreamOnAllow) > 0 || len(config.HeadersToDownstreamOnDeny) > 0 ||
		len(config.HeadersToDownstreamOnAllow) > 0 {
		service.AuthorizationResponse = &extauthzhttp.AuthorizationResponse{
			AllowedUpstreamHeaders:        generateHeaders(config.HeadersToUpstreamOnAllow),
			AllowedClientHeaders:          generateHeaders(config.HeadersToDownstreamOnDeny),
			AllowedClientHeadersOnSuccess: generateHeaders(config.HeadersToDownstreamOnAllow),
		}
	}
	http := &extauthzhttp.ExtAuthz{
		StatusOnError:       status,
		FailureModeAllow:    config.FailOpen,
		TransportApiVersion: envoy_config_core_v3.ApiVersion_V3,
		Services: &extauthzhttp.ExtAuthz_HttpService{
			HttpService: service,
		},
		FilterEnabledMetadata: generateFilterMatcher(wellknown.HTTPRoleBasedAccessControl),
		WithRequestBody:       withBodyRequest(config.IncludeRequestBodyInCheck),
	}
	return &builtExtAuthz{http: http}
}

func generateGRPCConfig(cluster string, config *meshconfig.MeshConfig_ExtensionProvider_EnvoyExternalAuthorizationGrpcProvider,
	status *envoytypev3.HttpStatus,
) *builtExtAuthz {
	// The cluster includes the character `|` that is invalid in gRPC authority header and will cause the connection
	// rejected in the server side, replace it with a valid character and set in authority otherwise ext_authz will
	// use the cluster name as default authority.
	authority := strings.ReplaceAll(cluster, "|", "_.")
	grpc := &envoy_config_core_v3.GrpcService{
		TargetSpecifier: &envoy_config_core_v3.GrpcService_EnvoyGrpc_{
			EnvoyGrpc: &envoy_config_core_v3.GrpcService_EnvoyGrpc{
				ClusterName: cluster,
				Authority:   authority,
			},
		},
		Timeout: timeoutOrDefault(config.Timeout),
	}
	http := &extauthzhttp.ExtAuthz{
		StatusOnError:    status,
		FailureModeAllow: config.FailOpen,
		Services: &extauthzhttp.ExtAuthz_GrpcService{
			GrpcService: grpc,
		},
		FilterEnabledMetadata: generateFilterMatcher(wellknown.HTTPRoleBasedAccessControl),
		TransportApiVersion:   envoy_config_core_v3.ApiVersion_V3,
		WithRequestBody:       withBodyRequest(config.IncludeRequestBodyInCheck),
	}
	tcp := &extauthztcp.ExtAuthz{
		StatPrefix:            "tcp.",
		FailureModeAllow:      config.FailOpen,
		TransportApiVersion:   envoy_config_core_v3.ApiVersion_V3,
		GrpcService:           grpc,
		FilterEnabledMetadata: generateFilterMatcher(wellknown.RoleBasedAccessControl),
	}
	return &builtExtAuthz{http: http, tcp: tcp}
}

func generateHeaders(headers []string) *envoy_type_matcher_v3.ListStringMatcher {
	if len(headers) == 0 {
		return nil
	}
	var patterns []*envoy_type_matcher_v3.StringMatcher
	for _, header := range headers {
		pattern := &envoy_type_matcher_v3.StringMatcher{
			IgnoreCase: true,
		}
		if strings.HasPrefix(header, "*") {
			pattern.MatchPattern = &envoy_type_matcher_v3.StringMatcher_Suffix{
				Suffix: strings.TrimPrefix(header, "*"),
			}
		} else if strings.HasSuffix(header, "*") {
			pattern.MatchPattern = &envoy_type_matcher_v3.StringMatcher_Prefix{
				Prefix: strings.TrimSuffix(header, "*"),
			}
		} else {
			pattern.MatchPattern = &envoy_type_matcher_v3.StringMatcher_Exact{
				Exact: header,
			}
		}
		patterns = append(patterns, pattern)
	}
	return &envoy_type_matcher_v3.ListStringMatcher{Patterns: patterns}
}

func generateFilterMatcher(name string) *envoy_type_matcher_v3.MetadataMatcher {
	return &envoy_type_matcher_v3.MetadataMatcher{
		Filter: name,
		Path: []*envoy_type_matcher_v3.MetadataMatcher_PathSegment{
			{
				Segment: &envoy_type_matcher_v3.MetadataMatcher_PathSegment_Key{
					Key: authzmodel.RBACExtAuthzShadowRulesStatPrefix + authzmodel.RBACShadowEffectivePolicyID,
				},
			},
		},
		Value: &envoy_type_matcher_v3.ValueMatcher{
			MatchPattern: &envoy_type_matcher_v3.ValueMatcher_StringMatch{
				StringMatch: &envoy_type_matcher_v3.StringMatcher{
					MatchPattern: &envoy_type_matcher_v3.StringMatcher_Prefix{
						Prefix: extAuthzMatchPrefix,
					},
				},
			},
		},
	}
}

func timeoutOrDefault(t *durationpb.Duration) *durationpb.Duration {
	if t == nil {
		// Default timeout is 600s.
		return &durationpb.Duration{Seconds: 600}
	}
	return t
}

func withBodyRequest(config *meshconfig.MeshConfig_ExtensionProvider_EnvoyExternalAuthorizationRequestBody) *extauthzhttp.BufferSettings {
	if config == nil {
		return nil
	}
	return &extauthzhttp.BufferSettings{
		MaxRequestBytes:     config.MaxRequestBytes,
		AllowPartialMessage: config.AllowPartialMessage,
		PackAsBytes:         config.PackAsBytes,
	}
}<|MERGE_RESOLUTION|>--- conflicted
+++ resolved
@@ -146,12 +146,7 @@
 }
 
 func buildExtAuthzHTTP(push *model.PushContext,
-<<<<<<< HEAD
-	config *meshconfig.MeshConfig_ExtensionProvider_EnvoyExternalAuthorizationHttpProvider,
-) (*builtExtAuthz, error) {
-=======
 	config *meshconfig.MeshConfig_ExtensionProvider_EnvoyExternalAuthorizationHttpProvider) (*builtExtAuthz, error) {
->>>>>>> 3aa487bb
 	var errs error
 	port, err := parsePort(config.Port)
 	if err != nil {
@@ -194,12 +189,7 @@
 }
 
 func buildExtAuthzGRPC(push *model.PushContext,
-<<<<<<< HEAD
-	config *meshconfig.MeshConfig_ExtensionProvider_EnvoyExternalAuthorizationGrpcProvider,
-) (*builtExtAuthz, error) {
-=======
 	config *meshconfig.MeshConfig_ExtensionProvider_EnvoyExternalAuthorizationGrpcProvider) (*builtExtAuthz, error) {
->>>>>>> 3aa487bb
 	var errs error
 	port, err := parsePort(config.Port)
 	if err != nil {
@@ -242,8 +232,7 @@
 }
 
 func generateHTTPConfig(hostname, cluster string, status *envoytypev3.HttpStatus,
-	config *meshconfig.MeshConfig_ExtensionProvider_EnvoyExternalAuthorizationHttpProvider,
-) *builtExtAuthz {
+	config *meshconfig.MeshConfig_ExtensionProvider_EnvoyExternalAuthorizationHttpProvider) *builtExtAuthz {
 	service := &extauthzhttp.HttpService{
 		PathPrefix: config.PathPrefix,
 		ServerUri: &envoy_config_core_v3.HttpUri{
@@ -303,8 +292,7 @@
 }
 
 func generateGRPCConfig(cluster string, config *meshconfig.MeshConfig_ExtensionProvider_EnvoyExternalAuthorizationGrpcProvider,
-	status *envoytypev3.HttpStatus,
-) *builtExtAuthz {
+	status *envoytypev3.HttpStatus) *builtExtAuthz {
 	// The cluster includes the character `|` that is invalid in gRPC authority header and will cause the connection
 	// rejected in the server side, replace it with a valid character and set in authority otherwise ext_authz will
 	// use the cluster name as default authority.
