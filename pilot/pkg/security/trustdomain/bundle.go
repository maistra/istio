// Copyright Istio Authors
//
// Licensed under the Apache License, Version 2.0 (the "License");
// you may not use this file except in compliance with the License.
// You may obtain a copy of the License at
//
//     http://www.apache.org/licenses/LICENSE-2.0
//
// Unless required by applicable law or agreed to in writing, software
// distributed under the License is distributed on an "AS IS" BASIS,
// WITHOUT WARRANTIES OR CONDITIONS OF ANY KIND, either express or implied.
// See the License for the specific language governing permissions and
// limitations under the License.

package trustdomain

import (
	"fmt"
	"strings"

	"istio.io/istio/pilot/pkg/features"
	"istio.io/istio/pkg/config/constants"
	istiolog "istio.io/pkg/log"
)

var authzLog = istiolog.RegisterScope("authorization", "Istio Authorization Policy", 0)

type Bundle struct {
	// Contain the local trust domain and its aliases.
	// The trust domain corresponds to the trust root of a system.
	// Refer to [SPIFFE-ID](https://github.com/spiffe/spiffe/blob/master/standards/SPIFFE-ID.md#21-trust-domain)
	// The trust domain aliases represent the aliases of `trust_domain`.
	// For example, if we have
	// trustDomain: td1, trustDomainAliases: ["td2", "td3"]
	// Any service with the identity `td1/ns/foo/sa/a-service-account`, `td2/ns/foo/sa/a-service-account`,
	// or `td3/ns/foo/sa/a-service-account` will be treated the same in the Istio mesh.
	TrustDomains []string
}

// NewBundle returns a new trust domain bundle.
func NewBundle(trustDomain string, trustDomainAliases []string) Bundle {
	return Bundle{
		// Put the new trust domain to the beginning of the list to avoid changing existing tests.
		TrustDomains: append([]string{trustDomain}, trustDomainAliases...),
	}
}

// ReplaceTrustDomainAliases checks the existing principals and returns a list of new principals
// with the current trust domain and its aliases.
// For example, for a user "bar" in namespace "foo".
// If the local trust domain is "td2" and its alias is "td1" (migrating from td1 to td2),
// replaceTrustDomainAliases returns ["td2/ns/foo/sa/bar", "td1/ns/foo/sa/bar]].
func (t Bundle) ReplaceTrustDomainAliases(principals []string) []string {
	principalsIncludingAliases := []string{}
	for _, principal := range principals {
		isTrustDomainBeingEnforced := isTrustDomainBeingEnforced(principal)
		// Return the existing principals if the policy doesn't care about the trust domain.
		if !isTrustDomainBeingEnforced {
			principalsIncludingAliases = append(principalsIncludingAliases, principal)
			continue
		}
		trustDomainFromPrincipal, err := getTrustDomainFromSpiffeIdentity(principal)
		if err != nil {
			authzLog.Errorf("unexpected incorrect Spiffe format: %s", principal)
			principalsIncludingAliases = append(principalsIncludingAliases, principal)
			continue
		}
		// Only generate configuration if the extracted trust domain from the policy is part of the trust domain list,
		// or if the extracted/existing trust domain is "cluster.local", which is a pointer to the local trust domain
		// and its aliases.
		if stringMatch(trustDomainFromPrincipal, t.TrustDomains) || trustDomainFromPrincipal == constants.DefaultClusterLocalDomain {
			// Generate configuration for trust domain and trust domain aliases.
			principalsIncludingAliases = append(principalsIncludingAliases, t.replaceTrustDomains(principal, trustDomainFromPrincipal)...)
		} else {
<<<<<<< HEAD
			authzLog.Warnf("Trust domain %s from principal %s does not match the current trust "+
				"domain or its aliases: %v", trustDomainFromPrincipal, principal, t.TrustDomains)
=======
			msg := fmt.Sprintf("Trust domain %s from principal %s does not match the current trust "+
				"domain or its aliases", trustDomainFromPrincipal, principal)
			// when SkipValidateTrustDomain is being used the message isn't very meaningful so we'll log it at a lower level
			// logging it at this level may help users who are looking to disable skipping validation understand if it's safe
			if !features.SkipValidateTrustDomain {
				authzLog.Warn(msg)
			} else {
				authzLog.Debug(msg)
			}
>>>>>>> 2afa2f36
			// If the trust domain from the existing doesn't match with the new trust domain aliases or "cluster.local",
			// keep the policy as it is.
			principalsIncludingAliases = append(principalsIncludingAliases, principal)
		}
	}
	return principalsIncludingAliases
}

// replaceTrustDomains replace the given principal's trust domain with the trust domains from the
// trustDomains list and return the new principals.
func (t Bundle) replaceTrustDomains(principal, trustDomainFromPrincipal string) []string {
	principalsForAliases := []string{}
	for _, td := range t.TrustDomains {
		// If the trust domain has a prefix * (e.g. *local from *local/ns/foo/sa/bar), keep the principal
		// as-is for the matched trust domain. For others, replace the trust domain with the new trust domain
		// or alias.
		var newPrincipal string
		var err error
		if suffixMatch(td, trustDomainFromPrincipal) {
			newPrincipal = principal
		} else {
			newPrincipal, err = replaceTrustDomainInPrincipal(td, principal)
			if err != nil {
				authzLog.Errorf("Failed to replace trust domain with %s from principal %s: %v", td, principal, err)
				continue
			}
		}
		// Check to make sure we don't generate duplicated principals. This happens when trust domain
		// has a * prefix. For example, "*-td" can match with "old-td" and "new-td", but we only want
		// to keep the principal as-is in the generated config, .i.e. *-td.
		if !isKeyInList(newPrincipal, principalsForAliases) {
			principalsForAliases = append(principalsForAliases, newPrincipal)
		}
	}
	return principalsForAliases
}

// replaceTrustDomainInPrincipal returns a new SPIFFE identity with the new trust domain.
// The trust domain corresponds to the trust root of a system.
// Refer to
// [SPIFFE-ID](https://github.com/spiffe/spiffe/blob/master/standards/SPIFFE-ID.md#21-trust-domain)
// In Istio authorization, an identity is presented in the format:
// <trust-domain>/ns/<some-namespace>/sa/<some-service-account>
func replaceTrustDomainInPrincipal(trustDomain string, principal string) (string, error) {
	identityParts := strings.Split(principal, "/")
	// A valid SPIFFE identity in authorization has no SPIFFE:// prefix.
	// It is presented as <trust-domain>/ns/<some-namespace>/sa/<some-service-account>
	if len(identityParts) != 5 {
		return "", fmt.Errorf("wrong SPIFFE format: %s", principal)
	}
	return fmt.Sprintf("%s/%s", trustDomain, strings.Join(identityParts[1:], "/")), nil
}

// isTrustDomainBeingEnforced checks whether the trust domain is being checked in the filter or not.
// For example, in the principal "*/ns/foo/sa/bar", the trust domain is * and it matches to any trust domain,
// so it won't be checked in the filter.
func isTrustDomainBeingEnforced(principal string) bool {
	identityParts := strings.Split(principal, "/")
	if len(identityParts) != 5 {
		// If a principal is mis-configured and doesn't follow Spiffe format, e.g. "sa/bar",
		// there is really no trust domain from the principal, so the trust domain is also considered not being enforced.
		return false
	}
	// Check if the first part of the spiffe string is "*" (as opposed to *-something or "").
	return identityParts[0] != "*"
}

// getTrustDomainFromSpiffeIdentity gets the trust domain from the given principal and expects
// principal to have the right SPIFFE format.
func getTrustDomainFromSpiffeIdentity(principal string) (string, error) {
	identityParts := strings.Split(principal, "/")
	// A valid SPIFFE identity in authorization has no SPIFFE:// prefix.
	// It is presented as <trust-domain>/ns/<some-namespace>/sa/<some-service-account>
	if len(identityParts) != 5 {
		return "", fmt.Errorf("wrong SPIFFE format: %s", principal)
	}
	trustDomain := identityParts[0]
	return trustDomain, nil
}<|MERGE_RESOLUTION|>--- conflicted
+++ resolved
@@ -72,10 +72,6 @@
 			// Generate configuration for trust domain and trust domain aliases.
 			principalsIncludingAliases = append(principalsIncludingAliases, t.replaceTrustDomains(principal, trustDomainFromPrincipal)...)
 		} else {
-<<<<<<< HEAD
-			authzLog.Warnf("Trust domain %s from principal %s does not match the current trust "+
-				"domain or its aliases: %v", trustDomainFromPrincipal, principal, t.TrustDomains)
-=======
 			msg := fmt.Sprintf("Trust domain %s from principal %s does not match the current trust "+
 				"domain or its aliases", trustDomainFromPrincipal, principal)
 			// when SkipValidateTrustDomain is being used the message isn't very meaningful so we'll log it at a lower level
@@ -85,7 +81,6 @@
 			} else {
 				authzLog.Debug(msg)
 			}
->>>>>>> 2afa2f36
 			// If the trust domain from the existing doesn't match with the new trust domain aliases or "cluster.local",
 			// keep the policy as it is.
 			principalsIncludingAliases = append(principalsIncludingAliases, principal)
