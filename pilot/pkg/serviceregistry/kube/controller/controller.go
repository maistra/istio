// Copyright 2017 Istio Authors
//
// Licensed under the Apache License, Version 2.0 (the "License");
// you may not use this file except in compliance with the License.
// You may obtain a copy of the License at
//
//     http://www.apache.org/licenses/LICENSE-2.0
//
// Unless required by applicable law or agreed to in writing, software
// distributed under the License is distributed on an "AS IS" BASIS,
// WITHOUT WARRANTIES OR CONDITIONS OF ANY KIND, either express or implied.
// See the License for the specific language governing permissions and
// limitations under the License.

package controller

import (
	"context"
	"encoding/json"
	"errors"
	"fmt"
	"net"
	"reflect"
	"sort"
	"strconv"
	"strings"
	"sync"
	"time"

	"github.com/yl2chen/cidranger"
	v1 "k8s.io/api/core/v1"
	"k8s.io/apimachinery/pkg/api/meta"
	metav1 "k8s.io/apimachinery/pkg/apis/meta/v1"
	klabels "k8s.io/apimachinery/pkg/labels"
	"k8s.io/apimachinery/pkg/runtime"
	"k8s.io/apimachinery/pkg/runtime/schema"
	"k8s.io/apimachinery/pkg/util/intstr"
	"k8s.io/apimachinery/pkg/watch"
	coreinformers "k8s.io/client-go/informers/core/v1"
	"k8s.io/client-go/kubernetes"
	listerv1 "k8s.io/client-go/listers/core/v1"
	"k8s.io/client-go/metadata"
	"k8s.io/client-go/metadata/metadatainformer"
	"k8s.io/client-go/tools/cache"

	"istio.io/pkg/log"
	"istio.io/pkg/monitoring"

	"istio.io/istio/pilot/pkg/model"
	"istio.io/istio/pilot/pkg/networking/util"
	"istio.io/istio/pilot/pkg/serviceregistry"
	"istio.io/istio/pilot/pkg/serviceregistry/kube"
	"istio.io/istio/pkg/config/host"
	"istio.io/istio/pkg/config/labels"
	"istio.io/istio/pkg/config/mesh"
	"istio.io/istio/pkg/listwatch"
	"istio.io/istio/pkg/queue"
	meshcontroller "istio.io/istio/pkg/servicemesh/controller/memberroll"
)

const (
	// NodeRegionLabel is the well-known label for kubernetes node region in beta
	NodeRegionLabel = "failure-domain.beta.kubernetes.io/region"
	// NodeZoneLabel is the well-known label for kubernetes node zone in beta
	NodeZoneLabel = "failure-domain.beta.kubernetes.io/zone"
	// NodeRegionLabelGA is the well-known label for kubernetes node region in ga
	NodeRegionLabelGA = "topology.kubernetes.io/region"
	// NodeZoneLabelGA is the well-known label for kubernetes node zone in ga
	NodeZoneLabelGA = "topology.kubernetes.io/zone"
	// IstioSubzoneLabel is custom subzone label for locality-based routing in Kubernetes see: https://github.com/istio/istio/issues/19114
	IstioSubzoneLabel = "topology.istio.io/subzone"
	// IstioNamespace used by default for Istio cluster-wide installation
	IstioNamespace = "istio-system"
	// IstioConfigMap is used by default
	IstioConfigMap = "istio"
	// PrometheusScrape is the annotation used by prometheus to determine if service metrics should be scraped (collected)
	PrometheusScrape = "prometheus.io/scrape"
	// PrometheusPort is the annotation used to explicitly specify the port to use for scraping metrics
	PrometheusPort = "prometheus.io/port"
	// PrometheusPath is the annotation used to specify a path for scraping metrics. Default is "/metrics"
	PrometheusPath = "prometheus.io/path"
	// PrometheusPathDefault is the default value for the PrometheusPath annotation
	PrometheusPathDefault = "/metrics"
)

var (
	typeTag  = monitoring.MustCreateLabel("type")
	eventTag = monitoring.MustCreateLabel("event")

	k8sEvents = monitoring.NewSum(
		"pilot_k8s_reg_events",
		"Events from k8s registry.",
		monitoring.WithLabels(typeTag, eventTag),
	)

	endpointsWithNoPods = monitoring.NewSum(
		"pilot_k8s_endpoints_with_no_pods",
		"Endpoints that does not have any corresponding pods.")
)

func init() {
	monitoring.MustRegister(k8sEvents)
	monitoring.MustRegister(endpointsWithNoPods)
}

func incrementEvent(kind, event string) {
	k8sEvents.With(typeTag.Value(kind), eventTag.Value(event)).Increment()
}

const (
	podLocalitySourcePod = "pod"
)

// Options stores the configurable attributes of a Controller.
type Options struct {
	// Namespace the controller watches. If set to meta_v1.NamespaceAll (""), controller watches all namespaces
	WatchedNamespaces string
	// PodLocalitySource specifies whether the controller should read the node's or the pod's labels to determine Pod's
	// locality (reading it from nodes requires cluster-level privileges, while pods require a controller to copy the
	// node's AZ labels to the pods)
	PodLocalitySource string
	MemberRollName    string
	ResyncPeriod      time.Duration
	DomainSuffix      string

	// ClusterID identifies the remote cluster in a multicluster env.
	ClusterID string

	// FetchCaRoot defines the function to get caRoot
	FetchCaRoot func() map[string]string

	// Metrics for capturing node-based metrics.
	Metrics model.Metrics

	// XDSUpdater will push changes to the xDS server.
	XDSUpdater model.XDSUpdater

	// TrustDomain used in SPIFFE identity
	TrustDomain string

	// NetworksWatcher observes changes to the mesh networks config.
	NetworksWatcher mesh.NetworksWatcher

	// EndpointMode decides what source to use to get endpoint information
	EndpointMode EndpointMode

	//CABundlePath defines the caBundle path for istiod Server
	CABundlePath string

	// EnableNodePortGateways determines whether the controller will watch node
	// objects for changes and maintain a map of their addresses.  This is used
	// to allow gateways to advertise the node IP addresses as their endpoints,
	// but requires istiod have cluster read permissions on nodes.
	EnableNodePortGateways bool

<<<<<<< HEAD
	EnableCRDScan bool
=======
	// EnableIngressClassName determines whether the controller will support
	// processing Kubernetes Ingress resources that use the new (as of 1.18)
	// `ingressClassName` in their spec, or if it will only check the deprecated
	// `kubernetes.io/ingress.class` annotation.
	EnableIngressClassName bool
>>>>>>> 1afa9de5
}

// EndpointMode decides what source to use to get endpoint information
type EndpointMode int

const (
	// EndpointsOnly type will use only Kubernetes Endpoints
	EndpointsOnly EndpointMode = iota

	// EndpointSliceOnly type will use only Kubernetes EndpointSlices
	EndpointSliceOnly

	// TODO: add other modes. Likely want a mode with Endpoints+EndpointSlices that are not controlled by
	// Kubernetes Controller (e.g. made by user and not duplicated with Endpoints), or a mode with both that
	// does deduping. Simply doing both won't work for now, since not all Kubernetes components support EndpointSlice.
)

var EndpointModeNames = map[EndpointMode]string{
	EndpointsOnly:     "EndpointsOnly",
	EndpointSliceOnly: "EndpointSliceOnly",
}

func (m EndpointMode) String() string {
	return EndpointModeNames[m]
}

var _ serviceregistry.Instance = &Controller{}

// kubernetesNode represents a kubernetes node that is reachable externally
type kubernetesNode struct {
	address string
	labels  labels.Instance
}

// Controller is a collection of synchronized resource watchers
// Caches are thread-safe
type Controller struct {
	client         kubernetes.Interface
	metadataClient metadata.Interface
	queue          queue.Instance
	services       cache.SharedIndexInformer
	endpoints      kubeEndpointsController

	podLocalitySource PodLocalitySource

	// Used to watch node accessible from remote cluster.
	// In multi-cluster(shared control plane multi-networks) scenario, ingress gateway service can be of nodePort type.
	// With this, we can populate mesh's gateway address with the node ips.
	filteredNodeInformer cache.SharedIndexInformer
	pods                 *PodCache
	metrics              model.Metrics
	networksWatcher      mesh.NetworksWatcher
	xdsUpdater           model.XDSUpdater
	domainSuffix         string
	clusterID            string

	serviceHandlers  []func(*model.Service, model.Event)
	instanceHandlers []func(*model.ServiceInstance, model.Event)

	// This is only used for test
	stop chan struct{}

	sync.RWMutex
	// servicesMap stores hostname ==> service, it is used to reduce convertService calls.
	servicesMap map[host.Name]*model.Service
	// nodeSelectorsForServices stores hostname => label selectors that can be used to
	// refine the set of node port IPs for a service.
	nodeSelectorsForServices map[host.Name]labels.Instance
	// map of node name and its address+labels - this is the only thing we need from nodes
	// for vm to k8s or cross cluster. When node port services select specific nodes by labels,
	// we run through the label selectors here to pick only ones that we need.
	nodeInfoMap map[string]kubernetesNode
	// externalNameSvcInstanceMap stores hostname ==> instance, is used to store instances for ExternalName k8s services
	externalNameSvcInstanceMap map[host.Name][]*model.ServiceInstance

	// CIDR ranger based on path-compressed prefix trie
	ranger cidranger.Ranger

	// Network name for the registry as specified by the MeshNetworks configmap
	networkForRegistry string
}

type PodLocalitySource interface {
	GetPodLocality(pod *v1.Pod) string
	HasSynced() bool
	Run(stop <-chan struct{})
}

// NewController creates a new Kubernetes controller
// Created by bootstrap and multicluster (see secretcontroler).
func NewController(client kubernetes.Interface, metadataClient metadata.Interface, mrc meshcontroller.Controller, options Options) *Controller {
	log.Infof("Service controller watching namespace %q for services, endpoints, nodes and pods, refresh %s",
		options.WatchedNamespaces, options.ResyncPeriod)

	watchedNamespaceList := strings.Split(options.WatchedNamespaces, ",")

	if mrc == nil {
		log.Infof("Service controller watching namespace list %q for services, endpoints, nodes and pods, refresh %s",
			watchedNamespaceList, options.ResyncPeriod)
	} else {
		log.Infof("Service controller watching Member Roll list %s for services, endpoints, nodes and pods",
			options.MemberRollName)
	}

	// The queue requires a time duration for a retry delay after a handler error
	c := &Controller{
		domainSuffix:               options.DomainSuffix,
		client:                     client,
		metadataClient:             metadataClient,
		queue:                      queue.NewQueue(1 * time.Second),
		clusterID:                  options.ClusterID,
		xdsUpdater:                 options.XDSUpdater,
		servicesMap:                make(map[host.Name]*model.Service),
		nodeSelectorsForServices:   make(map[host.Name]labels.Instance),
		nodeInfoMap:                make(map[string]kubernetesNode),
		externalNameSvcInstanceMap: make(map[host.Name][]*model.ServiceInstance),
		networksWatcher:            options.NetworksWatcher,
		metrics:                    options.Metrics,
	}

	svcMlw := listwatch.MultiNamespaceListerWatcher(watchedNamespaceList, func(namespace string) cache.ListerWatcher {
		return &cache.ListWatch{
			ListFunc: func(opts metav1.ListOptions) (runtime.Object, error) {
				return client.CoreV1().Services(namespace).List(context.TODO(), opts)
			},
			WatchFunc: func(opts metav1.ListOptions) (watch.Interface, error) {
				return client.CoreV1().Services(namespace).Watch(context.TODO(), opts)
			},
		}
	})

	if mrc != nil {
		mrc.Register(svcMlw, "pilot-service")
	}

	c.services = cache.NewSharedIndexInformer(svcMlw, &v1.Service{}, options.ResyncPeriod,
		cache.Indexers{cache.NamespaceIndex: cache.MetaNamespaceIndexFunc})
	registerHandlers(c.services, c.queue, "Services", c.onServiceEvent)

	switch options.EndpointMode {
	case EndpointsOnly:
		c.endpoints = newEndpointsController(c, mrc, options)
	case EndpointSliceOnly:
		c.endpoints = newEndpointSliceController(c, mrc, options)
	}

	if options.PodLocalitySource == podLocalitySourcePod {
		c.podLocalitySource = &podLocalitySource{}
	} else {
		// This is for getting the pod to node mapping, so that we can get the pod's locality.
		metadataSharedInformer := metadatainformer.NewSharedInformerFactory(metadataClient, options.ResyncPeriod)
		nodeResource := schema.GroupVersionResource{Group: "", Version: "v1", Resource: "nodes"}
		c.podLocalitySource = &nodeLocalitySource{
			metadataClient: metadataClient,
			nodes:          metadataSharedInformer.ForResource(nodeResource).Informer(),
		}
	}

	if options.EnableNodePortGateways {
		// This is for getting the node IPs of a selected set of nodes
		c.filteredNodeInformer = coreinformers.NewFilteredNodeInformer(client, options.ResyncPeriod,
			cache.Indexers{},
			func(options *metav1.ListOptions) {})
		registerHandlers(c.filteredNodeInformer, c.queue, "Nodes", c.onNodeEvent)
	}

	c.pods = newPodCache(c, mrc, options)
	registerHandlers(c.pods.informer, c.queue, "Pods", c.pods.onEvent)

	return c
}

func (c *Controller) Provider() serviceregistry.ProviderID {
	return serviceregistry.Kubernetes
}

func (c *Controller) Cluster() string {
	return c.clusterID
}

func (c *Controller) checkReadyForEvents() error {
	if !c.HasSynced() {
		return errors.New("waiting till full synchronization")
	}
	return nil
}

func (c *Controller) onServiceEvent(curr interface{}, event model.Event) error {
	if err := c.checkReadyForEvents(); err != nil {
		return err
	}

	svc, ok := curr.(*v1.Service)
	if !ok {
		tombstone, ok := curr.(cache.DeletedFinalStateUnknown)
		if !ok {
			log.Errorf("Couldn't get object from tombstone %#v", curr)
			return nil
		}
		svc, ok = tombstone.Obj.(*v1.Service)
		if !ok {
			log.Errorf("Tombstone contained object that is not a service %#v", curr)
			return nil
		}
	}

	log.Debugf("Handle event %s for service %s in namespace %s", event, svc.Name, svc.Namespace)

	svcConv := kube.ConvertService(*svc, c.domainSuffix, c.clusterID)
	switch event {
	case model.EventDelete:
		c.Lock()
		delete(c.servicesMap, svcConv.Hostname)
		delete(c.nodeSelectorsForServices, svcConv.Hostname)
		delete(c.externalNameSvcInstanceMap, svcConv.Hostname)
		c.Unlock()
	default:
		// instance conversion is only required when service is added/updated.
		instances := kube.ExternalNameServiceInstances(*svc, svcConv)
		if isNodePortGatewayService(svc) {
			// We need to know which services are using node selectors because during node events,
			// we have to update all the node port services accordingly.
			nodeSelector := getNodeSelectorsForService(*svc)
			c.Lock()
			// only add when it is nodePort gateway service
			c.nodeSelectorsForServices[svcConv.Hostname] = nodeSelector
			c.Unlock()
			c.updateServiceExternalAddr(svcConv)
		}
		c.Lock()
		c.servicesMap[svcConv.Hostname] = svcConv
		if len(instances) > 0 {
			c.externalNameSvcInstanceMap[svcConv.Hostname] = instances
		}
		c.Unlock()
	}

	c.xdsUpdater.SvcUpdate(c.clusterID, svc.Name, svc.Namespace, event)
	// Notify service handlers.
	for _, f := range c.serviceHandlers {
		f(svcConv, event)
	}

	return nil
}

func getNodeSelectorsForService(svc v1.Service) labels.Instance {
	if nodeSelector := svc.Annotations[kube.NodeSelectorAnnotation]; nodeSelector != "" {
		var nodeSelectorKV map[string]string
		if err := json.Unmarshal([]byte(nodeSelector), &nodeSelectorKV); err != nil {
			log.Debugf("failed to unmarshal node selector annotation value for service %s.%s: %v",
				svc.Name, svc.Namespace, err)
		}
		return nodeSelectorKV
	}
	return nil
}

func (c *Controller) onNodeEvent(obj interface{}, event model.Event) error {
	if err := c.checkReadyForEvents(); err != nil {
		return err
	}
	node, ok := obj.(*v1.Node)
	if !ok {
		tombstone, ok := obj.(cache.DeletedFinalStateUnknown)
		if !ok {
			log.Errorf("couldn't get object from tombstone %+v", obj)
			return nil
		}
		node, ok = tombstone.Obj.(*v1.Node)
		if !ok {
			log.Errorf("tombstone contained object that is not a node %#v", obj)
			return nil
		}
	}
	var updatedNeeded bool
	if event == model.EventDelete {
		updatedNeeded = true
		c.Lock()
		delete(c.nodeInfoMap, node.Name)
		c.Unlock()
	} else {
		k8sNode := kubernetesNode{labels: node.Labels}
		for _, address := range node.Status.Addresses {
			if address.Type == v1.NodeExternalIP && address.Address != "" {
				k8sNode.address = address.Address
				break
			}
		}
		if k8sNode.address == "" {
			return nil
		}

		c.Lock()
		// check if the node exists as this add event could be due to controller resync
		// if the stored object changes, then fire an update event. Otherwise, ignore this event.
		currentNode, exists := c.nodeInfoMap[node.Name]
		if !exists || !reflect.DeepEqual(currentNode, k8sNode) {
			c.nodeInfoMap[node.Name] = k8sNode
			updatedNeeded = true
		}
		c.Unlock()
	}

	if updatedNeeded {
		// update all related services
		c.updateServiceExternalAddr()
		c.xdsUpdater.ConfigUpdate(&model.PushRequest{
			Full: true,
		})
	}
	return nil
}

func isNodePortGatewayService(svc *v1.Service) bool {
	_, ok := svc.Annotations[kube.NodeSelectorAnnotation]
	return ok && svc.Spec.Type == v1.ServiceTypeNodePort
}

func registerHandlers(informer cache.SharedIndexInformer, q queue.Instance, otype string,
	handler func(interface{}, model.Event) error) {

	informer.AddEventHandler(
		cache.ResourceEventHandlerFuncs{
			// TODO: filtering functions to skip over un-referenced resources (perf)
			AddFunc: func(obj interface{}) {
				incrementEvent(otype, "add")
				q.Push(func() error {
					return handler(obj, model.EventAdd)
				})
			},
			UpdateFunc: func(old, cur interface{}) {
				if !reflect.DeepEqual(old, cur) {
					incrementEvent(otype, "update")
					q.Push(func() error {
						return handler(cur, model.EventUpdate)
					})
				} else {
					incrementEvent(otype, "updatesame")
				}
			},
			DeleteFunc: func(obj interface{}) {
				incrementEvent(otype, "delete")
				q.Push(func() error {
					return handler(obj, model.EventDelete)
				})
			},
		})
}

// compareEndpoints returns true if the two endpoints are the same in aspects Pilot cares about
// This currently means only looking at "Ready" endpoints
func compareEndpoints(a, b *v1.Endpoints) bool {
	if len(a.Subsets) != len(b.Subsets) {
		return false
	}
	for i := range a.Subsets {
		if !reflect.DeepEqual(a.Subsets[i].Ports, b.Subsets[i].Ports) {
			return false
		}
		if !reflect.DeepEqual(a.Subsets[i].Addresses, b.Subsets[i].Addresses) {
			return false
		}
	}
	return true
}

// HasSynced returns true after the initial state synchronization
func (c *Controller) HasSynced() bool {
	if !c.services.HasSynced() ||
		!c.endpoints.HasSynced() ||
		!c.pods.informer.HasSynced() ||
		(c.filteredNodeInformer != nil && !c.filteredNodeInformer.HasSynced()) ||
		!c.podLocalitySource.HasSynced() {
		return false
	}
	return true
}

// Run all controllers until a signal is received
func (c *Controller) Run(stop <-chan struct{}) {
	if c.networksWatcher != nil {
		c.networksWatcher.AddNetworksHandler(c.initNetworkLookup)
		c.initNetworkLookup()
	}

	go func() {
		cache.WaitForCacheSync(stop, c.HasSynced)
		c.queue.Run(stop)
	}()

	go c.services.Run(stop)
	go c.pods.informer.Run(stop)
	go c.podLocalitySource.Run(stop)

	// To avoid endpoints without labels or ports, wait for sync.
	cache.WaitForCacheSync(stop,
		c.podLocalitySource.HasSynced, c.pods.informer.HasSynced,
		c.services.HasSynced)

	// The node informer is handled separately because it may be disabled.
	if c.filteredNodeInformer != nil {
		go c.filteredNodeInformer.Run(stop)
		cache.WaitForCacheSync(stop, c.filteredNodeInformer.HasSynced)
	}

	go c.endpoints.Run(stop)

	<-stop
	log.Infof("Controller terminated")
}

// Stop the controller. Only for tests, to simplify the code (defer c.Stop())
func (c *Controller) Stop() {
	if c.stop != nil {
		close(c.stop)
	}
}

// Services implements a service catalog operation
func (c *Controller) Services() ([]*model.Service, error) {
	c.RLock()
	out := make([]*model.Service, 0, len(c.servicesMap))
	for _, svc := range c.servicesMap {
		out = append(out, svc)
	}
	c.RUnlock()
	sort.Slice(out, func(i, j int) bool { return out[i].Hostname < out[j].Hostname })

	return out, nil
}

// GetService implements a service catalog operation by hostname specified.
func (c *Controller) GetService(hostname host.Name) (*model.Service, error) {
	c.RLock()
	svc := c.servicesMap[hostname]
	c.RUnlock()
	return svc, nil
}

// getNodePortServices returns nodePort type gateway service
func (c *Controller) getNodePortGatewayServices() []*model.Service {
	c.RLock()
	defer c.RUnlock()
	out := make([]*model.Service, 0, len(c.nodeSelectorsForServices))
	for hostname := range c.nodeSelectorsForServices {
		svc := c.servicesMap[hostname]
		if svc != nil {
			out = append(out, svc)
		}
	}

	return out
}

// updateServiceExternalAddr updates ClusterExternalAddresses for ingress gateway service of nodePort type
func (c *Controller) updateServiceExternalAddr(svcs ...*model.Service) {
	// node event, update all nodePort gateway services
	if len(svcs) == 0 {
		svcs = c.getNodePortGatewayServices()
	}
	for _, svc := range svcs {
		c.RLock()
		nodeSelector := c.nodeSelectorsForServices[svc.Hostname]
		c.RUnlock()
		// update external address
		svc.Mutex.Lock()
		if nodeSelector == nil {
			var extAddresses []string
			for _, n := range c.nodeInfoMap {
				extAddresses = append(extAddresses, n.address)
			}
			svc.Attributes.ClusterExternalAddresses = map[string][]string{c.clusterID: extAddresses}
		} else {
			var nodeAddresses []string
			for _, n := range c.nodeInfoMap {
				if nodeSelector.SubsetOf(n.labels) {
					nodeAddresses = append(nodeAddresses, n.address)
				}
			}
			svc.Attributes.ClusterExternalAddresses = map[string][]string{c.clusterID: nodeAddresses}
		}
		svc.Mutex.Unlock()
	}
}

// getPodLocality retrieves the locality for a pod.
func (c *Controller) getPodLocality(pod *v1.Pod) string {
	// if pod has `istio-locality` label, skip below ops
	if len(pod.Labels[model.LocalityLabel]) > 0 {
		return model.GetLocalityLabelOrDefault(pod.Labels[model.LocalityLabel], "")
	}

	return c.podLocalitySource.GetPodLocality(pod)
}

type nodeLocalitySource struct {
	metadataClient metadata.Interface
	nodes          cache.SharedIndexInformer
}

func (n *nodeLocalitySource) GetPodLocality(pod *v1.Pod) string {
	// NodeName is set by the scheduler after the pod is created
	// https://github.com/kubernetes/community/blob/master/contributors/devel/api-conventions.md#late-initialization
	raw, exists, err := n.nodes.GetStore().GetByKey(pod.Spec.NodeName)
	if !exists || err != nil {
		log.Warnf("unable to get node %q for pod %q from cache: %v", pod.Spec.NodeName, pod.Name, err)
		nodeResource := schema.GroupVersionResource{Group: "", Version: "v1", Resource: "nodes"}
		raw, err = n.metadataClient.Resource(nodeResource).Get(context.TODO(), pod.Spec.NodeName, metav1.GetOptions{})
		if err != nil {
			log.Warnf("unable to get node %q for pod %q: %v", pod.Spec.NodeName, pod.Name, err)
			return ""
		}
	}

	nodeMeta, err := meta.Accessor(raw)
	if err != nil {
		log.Warnf("unable to get node meta: %v", nodeMeta)
		return ""
	}

	region := getLabelValue(nodeMeta, NodeRegionLabel, NodeRegionLabelGA)
	zone := getLabelValue(nodeMeta, NodeZoneLabel, NodeZoneLabelGA)
	subzone := getLabelValue(nodeMeta, IstioSubzoneLabel, "")

	if region == "" && zone == "" && subzone == "" {
		return ""
	}

	return region + "/" + zone + "/" + subzone // Format: "%s/%s/%s"
}

func (n *nodeLocalitySource) HasSynced() bool {
	return n.nodes.HasSynced()
}

func (n *nodeLocalitySource) Run(stop <-chan struct{}) {
	n.nodes.Run(stop)
}

type podLocalitySource struct {
}

func (p *podLocalitySource) GetPodLocality(pod *v1.Pod) string {
	region := pod.Labels[NodeRegionLabel]
	zone := pod.Labels[NodeZoneLabel]
	if region == "" && zone == "" {
		return ""
	}

	return fmt.Sprintf("%v/%v", region, zone)
}

func (p *podLocalitySource) HasSynced() bool {
	return true
}

func (p *podLocalitySource) Run(stop <-chan struct{}) {
}

// ManagementPorts implements a service catalog operation
func (c *Controller) ManagementPorts(addr string) model.PortList {
	pod := c.pods.getPodByIP(addr)
	if pod == nil {
		return nil
	}

	managementPorts, err := kube.ConvertProbesToPorts(&pod.Spec)
	if err != nil {
		log.Infof("Error while parsing liveliness and readiness probe ports for %s => %v", addr, err)
	}

	// We continue despite the error because healthCheckPorts could return a partial
	// list of management ports
	return managementPorts
}

// WorkloadHealthCheckInfo implements a service catalog operation
func (c *Controller) WorkloadHealthCheckInfo(addr string) model.ProbeList {
	pod := c.pods.getPodByIP(addr)
	if pod == nil {
		return nil
	}

	probes := make([]*model.Probe, 0)

	// Obtain probes from the readiness and liveness probes
	for _, container := range pod.Spec.Containers {
		if container.ReadinessProbe != nil && container.ReadinessProbe.Handler.HTTPGet != nil {
			p, err := kube.ConvertProbePort(&container, &container.ReadinessProbe.Handler)
			if err != nil {
				log.Infof("Error while parsing readiness probe port =%v", err)
			}
			probes = append(probes, &model.Probe{
				Port: p,
				Path: container.ReadinessProbe.Handler.HTTPGet.Path,
			})
		}
		if container.LivenessProbe != nil && container.LivenessProbe.Handler.HTTPGet != nil {
			p, err := kube.ConvertProbePort(&container, &container.LivenessProbe.Handler)
			if err != nil {
				log.Infof("Error while parsing liveness probe port =%v", err)
			}
			probes = append(probes, &model.Probe{
				Port: p,
				Path: container.LivenessProbe.Handler.HTTPGet.Path,
			})
		}
	}

	// Obtain probe from prometheus scrape
	if scrape := pod.Annotations[PrometheusScrape]; scrape == "true" {
		var port *model.Port
		path := PrometheusPathDefault
		if portstr := pod.Annotations[PrometheusPort]; portstr != "" {
			portnum, err := strconv.Atoi(portstr)
			if err != nil {
				log.Warna(err)
			} else {
				port = &model.Port{
					Port: portnum,
				}
			}
		}
		if pod.Annotations[PrometheusPath] != "" {
			path = pod.Annotations[PrometheusPath]
		}
		probes = append(probes, &model.Probe{
			Port: port,
			Path: path,
		})
	}

	return probes
}

// InstancesByPort implements a service catalog operation
func (c *Controller) InstancesByPort(svc *model.Service, reqSvcPort int,
	labelsList labels.Collection) ([]*model.ServiceInstance, error) {
	res, err := c.endpoints.InstancesByPort(c, svc, reqSvcPort, labelsList)
	// return when instances found or an error occurs
	if len(res) > 0 || err != nil {
		return res, err
	}

	// Fall back to external name service
	c.RLock()
	instances := c.externalNameSvcInstanceMap[svc.Hostname]
	c.RUnlock()
	if instances != nil {
		inScopeInstances := make([]*model.ServiceInstance, 0)
		for _, i := range instances {
			if i.Service.Attributes.Namespace == svc.Attributes.Namespace && i.ServicePort.Port == reqSvcPort {
				inScopeInstances = append(inScopeInstances, i)
			}
		}
		return inScopeInstances, nil
	}
	return nil, nil
}

// GetProxyServiceInstances returns service instances co-located with a given proxy
func (c *Controller) GetProxyServiceInstances(proxy *model.Proxy) ([]*model.ServiceInstance, error) {
	out := make([]*model.ServiceInstance, 0)
	if len(proxy.IPAddresses) > 0 {
		// only need to fetch the corresponding pod through the first IP, although there are multiple IP scenarios,
		// because multiple ips belong to the same pod
		proxyIP := proxy.IPAddresses[0]
		pod := c.pods.getPodByIP(proxyIP)
		if pod != nil {
			// for split horizon EDS k8s multi cluster, in case there are pods of the same ip across clusters,
			// which can happen when multi clusters using same pod cidr.
			// As we have proxy Network meta, compare it with the network which endpoint belongs to,
			// if they are not same, ignore the pod, because the pod is in another cluster.
			if proxy.Metadata.Network != c.endpointNetwork(proxyIP) {
				return out, nil
			}
			// 1. find proxy service by label selector, if not any, there may exist headless service without selector
			// failover to 2
			if services, err := getPodServices(listerv1.NewServiceLister(c.services.GetIndexer()), pod); err == nil && len(services) > 0 {
				for _, svc := range services {
					out = append(out, c.getProxyServiceInstancesByPod(pod, svc, proxy)...)
				}
				return out, nil
			}
			// 2. Headless service without selector
			out = c.endpoints.GetProxyServiceInstances(c, proxy)
		} else {
			var err error
			// 3. The pod is not present when this is called
			// due to eventual consistency issues. However, we have a lot of information about the pod from the proxy
			// metadata already. Because of this, we can still get most of the information we need.
			// If we cannot accurately construct ServiceInstances from just the metadata, this will return an error and we can
			// attempt to read the real pod.
			out, err = c.getProxyServiceInstancesFromMetadata(proxy)
			if err != nil {
				log.Warnf("getProxyServiceInstancesFromMetadata for %v failed: %v", proxy.ID, err)
			}
		}
	}
	if len(out) == 0 {
		if c.metrics != nil {
			c.metrics.AddMetric(model.ProxyStatusNoService, proxy.ID, proxy, "")
		} else {
			log.Infof("Missing metrics env, empty list of services for pod %s", proxy.ID)
		}
	}
	return out, nil
}

func getPodServices(s listerv1.ServiceLister, pod *v1.Pod) ([]*v1.Service, error) {
	allServices, err := s.Services(pod.Namespace).List(klabels.Everything())
	if err != nil {
		return nil, err
	}

	var services []*v1.Service
	for i := range allServices {
		service := allServices[i]
		if service.Spec.Selector == nil {
			// services with nil selectors match nothing, not everything.
			continue
		}
		selector := klabels.Set(service.Spec.Selector).AsSelectorPreValidated()
		if selector.Matches(klabels.Set(pod.Labels)) {
			services = append(services, service)
		}
	}

	return services, nil
}

// getProxyServiceInstancesFromMetadata retrieves ServiceInstances using proxy Metadata rather than
// from the Pod. This allows retrieving Instances immediately, regardless of delays in Kubernetes.
// If the proxy doesn't have enough metadata, an error is returned
func (c *Controller) getProxyServiceInstancesFromMetadata(proxy *model.Proxy) ([]*model.ServiceInstance, error) {
	if len(proxy.Metadata.Labels) == 0 {
		return nil, fmt.Errorf("no workload labels found")
	}

	if proxy.Metadata.ClusterID != c.clusterID {
		return nil, fmt.Errorf("proxy is in cluster %v, but controller is for cluster %v", proxy.Metadata.ClusterID, c.clusterID)
	}

	// Create a pod with just the information needed to find the associated Services
	dummyPod := &v1.Pod{
		ObjectMeta: metav1.ObjectMeta{
			Namespace: proxy.ConfigNamespace,
			Labels:    proxy.Metadata.Labels,
		},
	}

	// Find the Service associated with the pod.
	svcLister := listerv1.NewServiceLister(c.services.GetIndexer())
	services, err := getPodServices(svcLister, dummyPod)
	if err != nil {
		return nil, fmt.Errorf("error getting instances: %v", err)

	}
	if len(services) == 0 {
		return nil, fmt.Errorf("no instances found: %v ", err)
	}

	out := make([]*model.ServiceInstance, 0)
	for _, svc := range services {
		svcAccount := proxy.Metadata.ServiceAccount
		hostname := kube.ServiceHostname(svc.Name, svc.Namespace, c.domainSuffix)
		c.RLock()
		modelService, f := c.servicesMap[hostname]
		c.RUnlock()
		if !f {
			return nil, fmt.Errorf("failed to find model service for %v", hostname)
		}

		tps := make(map[model.Port]*model.Port)
		for _, port := range svc.Spec.Ports {
			svcPort, f := modelService.Ports.Get(port.Name)
			if !f {
				return nil, fmt.Errorf("failed to get svc port for %v", port.Name)
			}
			portNum, err := findPortFromMetadata(port, proxy.Metadata.PodPorts)
			if err != nil {
				return nil, fmt.Errorf("failed to find target port for %v: %v", proxy.ID, err)
			}
			// Dedupe the target ports here - Service might have configured multiple ports to the same target port,
			// we will have to create only one ingress listener per port and protocol so that we do not endup
			// complaining about listener conflicts.
			targetPort := model.Port{
				Port:     portNum,
				Protocol: svcPort.Protocol,
			}
			if _, exists := tps[targetPort]; !exists {
				tps[targetPort] = svcPort
			}
		}

		for tp, svcPort := range tps {
			// consider multiple IP scenarios
			for _, ip := range proxy.IPAddresses {
				// Construct the ServiceInstance
				out = append(out, &model.ServiceInstance{
					Service:     modelService,
					ServicePort: svcPort,
					Endpoint: &model.IstioEndpoint{
						Address:         ip,
						EndpointPort:    uint32(tp.Port),
						ServicePortName: svcPort.Name,
						// Kubernetes service will only have a single instance of labels, and we return early if there are no labels.
						Labels:         proxy.Metadata.Labels,
						ServiceAccount: svcAccount,
						Network:        c.endpointNetwork(ip),
						Locality: model.Locality{
							Label:     util.LocalityToString(proxy.Locality),
							ClusterID: c.clusterID,
						},
					},
				})
			}
		}
	}
	return out, nil
}

// findPortFromMetadata resolves the TargetPort of a Service Port, by reading the Pod spec.
func findPortFromMetadata(svcPort v1.ServicePort, podPorts []model.PodPort) (int, error) {
	target := svcPort.TargetPort

	switch target.Type {
	case intstr.String:
		name := target.StrVal
		for _, port := range podPorts {
			if port.Name == name {
				return port.ContainerPort, nil
			}
		}
	case intstr.Int:
		// For a direct reference we can just return the port number
		return target.IntValue(), nil
	}

	return 0, fmt.Errorf("no matching port found for %+v", svcPort)
}

func (c *Controller) getProxyServiceInstancesByPod(pod *v1.Pod, service *v1.Service, proxy *model.Proxy) []*model.ServiceInstance {
	out := make([]*model.ServiceInstance, 0)

	hostname := kube.ServiceHostname(service.Name, service.Namespace, c.domainSuffix)
	c.RLock()
	svc := c.servicesMap[hostname]
	c.RUnlock()

	if svc == nil {
		return out
	}

	tps := make(map[model.Port]*model.Port)
	for _, port := range service.Spec.Ports {
		svcPort, exists := svc.Ports.Get(port.Name)
		if !exists {
			continue
		}
		// find target port
		portNum, err := FindPort(pod, &port)
		if err != nil {
			log.Warnf("Failed to find port for service %s/%s: %v", service.Namespace, service.Name, err)
			continue
		}
		// Dedupe the target ports here - Service might have configured multiple ports to the same target port,
		// we will have to create only one ingress listener per port and protocol so that we do not endup
		// complaining about listener conflicts.
		targetPort := model.Port{
			Port:     portNum,
			Protocol: svcPort.Protocol,
		}
		if _, exists = tps[targetPort]; !exists {
			tps[targetPort] = svcPort
		}
	}

	builder := NewEndpointBuilder(c, pod)
	for tp, svcPort := range tps {
		// consider multiple IP scenarios
		for _, ip := range proxy.IPAddresses {
			istioEndpoint := builder.buildIstioEndpoint(ip, int32(tp.Port), svcPort.Name)
			out = append(out, &model.ServiceInstance{
				Service:     svc,
				ServicePort: svcPort,
				Endpoint:    istioEndpoint,
			})
		}
	}
	return out
}

func (c *Controller) GetProxyWorkloadLabels(proxy *model.Proxy) (labels.Collection, error) {
	// There is only one IP for kube registry
	proxyIP := proxy.IPAddresses[0]

	pod := c.pods.getPodByIP(proxyIP)
	if pod != nil {
		return labels.Collection{pod.Labels}, nil
	}
	return nil, nil
}

// GetIstioServiceAccounts returns the Istio service accounts running a serivce
// hostname. Each service account is encoded according to the SPIFFE VSID spec.
// For example, a service account named "bar" in namespace "foo" is encoded as
// "spiffe://cluster.local/ns/foo/sa/bar".
func (c *Controller) GetIstioServiceAccounts(svc *model.Service, ports []int) []string {
	saSet := make(map[string]bool)

	instances := make([]*model.ServiceInstance, 0)
	// Get the service accounts running service within Kubernetes. This is reflected by the pods that
	// the service is deployed on, and the service accounts of the pods.
	for _, port := range ports {
		svcInstances, err := c.InstancesByPort(svc, port, labels.Collection{})
		if err != nil {
			log.Warnf("InstancesByPort(%s:%d) error: %v", svc.Hostname, port, err)
			return nil
		}
		instances = append(instances, svcInstances...)
	}

	for _, si := range instances {
		if si.Endpoint.ServiceAccount != "" {
			saSet[si.Endpoint.ServiceAccount] = true
		}
	}

	for _, serviceAccount := range svc.ServiceAccounts {
		sa := serviceAccount
		saSet[sa] = true
	}

	saArray := make([]string, 0, len(saSet))
	for sa := range saSet {
		saArray = append(saArray, sa)
	}

	return saArray
}

// AppendServiceHandler implements a service catalog operation
func (c *Controller) AppendServiceHandler(f func(*model.Service, model.Event)) error {
	c.serviceHandlers = append(c.serviceHandlers, f)
	return nil
}

// AppendInstanceHandler implements a service catalog operation
func (c *Controller) AppendInstanceHandler(f func(*model.ServiceInstance, model.Event)) error {
	c.instanceHandlers = append(c.instanceHandlers, f)
	return nil
}

func (c *Controller) updateEDS(ep *v1.Endpoints, event model.Event) {
	hostname := kube.ServiceHostname(ep.Name, ep.Namespace, c.domainSuffix)

	c.RLock()
	svc := c.servicesMap[hostname]
	c.RUnlock()
	if svc == nil {
		log.Infof("Handle EDS endpoints: skip updating, service %s/%s has not been populated", ep.Name, ep.Namespace)
		return
	}
	endpoints := make([]*model.IstioEndpoint, 0)
	if event != model.EventDelete {
		for _, ss := range ep.Subsets {
			for _, ea := range ss.Addresses {
				pod := c.pods.getPodByIP(ea.IP)
				if pod == nil {
					// This means, the endpoint event has arrived before pod event. This might happen because
					// PodCache is eventually consistent. We should try to get the pod from kube-api server.
					if ea.TargetRef != nil && ea.TargetRef.Kind == "Pod" {
						pod = c.pods.getPod(ea.TargetRef.Name, ea.TargetRef.Namespace)
						if pod == nil {
							// If pod is still not available, this an unusual case.
							endpointsWithNoPods.Increment()
							log.Errorf("Endpoint without pod %s %s.%s", ea.IP, ep.Name, ep.Namespace)
							if c.metrics != nil {
								c.metrics.AddMetric(model.EndpointNoPod, string(hostname), nil, ea.IP)
							}
							continue
						}
					}
				}

				builder := NewEndpointBuilder(c, pod)

				// EDS and ServiceEntry use name for service port - ADS will need to
				// map to numbers.
				for _, port := range ss.Ports {
					istioEndpoint := builder.buildIstioEndpoint(ea.IP, port.Port, port.Name)
					endpoints = append(endpoints, istioEndpoint)
				}
			}
		}
	}

	log.Debugf("Handle EDS: %d endpoints for %s in namespace %s", len(endpoints), ep.Name, ep.Namespace)

	_ = c.xdsUpdater.EDSUpdate(c.clusterID, string(hostname), ep.Namespace, endpoints)
	for _, handler := range c.instanceHandlers {
		for _, ep := range endpoints {
			si := &model.ServiceInstance{
				Service:     svc,
				ServicePort: nil,
				Endpoint:    ep,
			}
			handler(si, event)
		}
	}
}

// namedRangerEntry for holding network's CIDR and name
type namedRangerEntry struct {
	name    string
	network net.IPNet
}

// returns the IPNet for the network
func (n namedRangerEntry) Network() net.IPNet {
	return n.network
}

// initNetworkLookup will read the mesh networks configuration from the environment
// and initialize CIDR rangers for an efficient network lookup when needed
func (c *Controller) initNetworkLookup() {
	meshNetworks := c.networksWatcher.Networks()
	if meshNetworks == nil || len(meshNetworks.Networks) == 0 {
		return
	}

	c.ranger = cidranger.NewPCTrieRanger()

	for n, v := range meshNetworks.Networks {
		for _, ep := range v.Endpoints {
			if ep.GetFromCidr() != "" {
				_, network, err := net.ParseCIDR(ep.GetFromCidr())
				if err != nil {
					log.Warnf("unable to parse CIDR %q for network %s", ep.GetFromCidr(), n)
					continue
				}
				rangerEntry := namedRangerEntry{
					name:    n,
					network: *network,
				}
				_ = c.ranger.Insert(rangerEntry)
			}
			if ep.GetFromRegistry() != "" && ep.GetFromRegistry() == c.clusterID {
				c.networkForRegistry = n
			}
		}
	}
}

// return the mesh network for the endpoint IP. Empty string if not found.
func (c *Controller) endpointNetwork(endpointIP string) string {
	// If networkForRegistry is set then all endpoints discovered by this registry
	// belong to the configured network so simply return it
	if len(c.networkForRegistry) != 0 {
		return c.networkForRegistry
	}

	// Try to determine the network by checking whether the endpoint IP belongs
	// to any of the configure networks' CIDR ranges
	if c.ranger == nil {
		return ""
	}
	entries, err := c.ranger.ContainingNetworks(net.ParseIP(endpointIP))
	if err != nil {
		log.Errora(err)
		return ""
	}
	if len(entries) == 0 {
		return ""
	}
	if len(entries) > 1 {
		log.Warnf("Found multiple networks CIDRs matching the endpoint IP: %s. Using the first match.", endpointIP)
	}

	return (entries[0].(namedRangerEntry)).name
}

// Forked from Kubernetes k8s.io/kubernetes/pkg/api/v1/pod
// FindPort locates the container port for the given pod and portName.  If the
// targetPort is a number, use that.  If the targetPort is a string, look that
// string up in all named ports in all containers in the target pod.  If no
// match is found, fail.
func FindPort(pod *v1.Pod, svcPort *v1.ServicePort) (int, error) {
	portName := svcPort.TargetPort
	switch portName.Type {
	case intstr.String:
		name := portName.StrVal
		for _, container := range pod.Spec.Containers {
			for _, port := range container.Ports {
				if port.Name == name && port.Protocol == svcPort.Protocol {
					return int(port.ContainerPort), nil
				}
			}
		}
	case intstr.Int:
		return portName.IntValue(), nil
	}

	return 0, fmt.Errorf("no suitable port for manifest: %s", pod.UID)
}

func createUID(podName, namespace string) string {
	return "kubernetes://" + podName + "." + namespace
}<|MERGE_RESOLUTION|>--- conflicted
+++ resolved
@@ -153,15 +153,17 @@
 	// but requires istiod have cluster read permissions on nodes.
 	EnableNodePortGateways bool
 
-<<<<<<< HEAD
+  // EnableCRDScan determines whether the controller will list all CRDs
+  // present in the cluster, and subsequently only create watches on those
+  // that are. If this is set to false, all CRDs defined in the schema must be
+  // present for istiod to function.
 	EnableCRDScan bool
-=======
-	// EnableIngressClassName determines whether the controller will support
+
+  // EnableIngressClassName determines whether the controller will support
 	// processing Kubernetes Ingress resources that use the new (as of 1.18)
 	// `ingressClassName` in their spec, or if it will only check the deprecated
 	// `kubernetes.io/ingress.class` annotation.
 	EnableIngressClassName bool
->>>>>>> 1afa9de5
 }
 
 // EndpointMode decides what source to use to get endpoint information
