// Copyright 2017 Istio Authors
//
// Licensed under the Apache License, Version 2.0 (the "License");
// you may not use this file except in compliance with the License.
// You may obtain a copy of the License at
//
//     http://www.apache.org/licenses/LICENSE-2.0
//
// Unless required by applicable law or agreed to in writing, software
// distributed under the License is distributed on an "AS IS" BASIS,
// WITHOUT WARRANTIES OR CONDITIONS OF ANY KIND, either express or implied.
// See the License for the specific language governing permissions and
// limitations under the License.

package kube

import (
	"errors"
	"fmt"
	"net"
	"reflect"
	"sort"
	"strconv"
	"strings"
	"sync"
	"time"

	"istio.io/istio/pkg/servicemesh/controller"

	"github.com/prometheus/client_golang/prometheus"
	"github.com/yl2chen/cidranger"
	v1 "k8s.io/api/core/v1"
	meta_v1 "k8s.io/apimachinery/pkg/apis/meta/v1"
	"k8s.io/apimachinery/pkg/runtime"
	"k8s.io/apimachinery/pkg/util/intstr"
	"k8s.io/apimachinery/pkg/watch"
	"k8s.io/client-go/kubernetes"
	listerv1 "k8s.io/client-go/listers/core/v1"
	"k8s.io/client-go/tools/cache"

	meshconfig "istio.io/api/mesh/v1alpha1"
	"istio.io/istio/pilot/pkg/model"
	"istio.io/istio/pkg/features/pilot"
	"istio.io/istio/pkg/listwatch"
	"istio.io/istio/pkg/log"
)

const (
	// NodeRegionLabel is the well-known label for kubernetes node region
	NodeRegionLabel = "failure-domain.beta.kubernetes.io/region"
	// NodeZoneLabel is the well-known label for kubernetes node zone
	NodeZoneLabel = "failure-domain.beta.kubernetes.io/zone"
	// IstioNamespace used by default for Istio cluster-wide installation
	IstioNamespace = "istio-system"
	// IstioConfigMap is used by default
	IstioConfigMap = "istio"
	// PrometheusScrape is the annotation used by prometheus to determine if service metrics should be scraped (collected)
	PrometheusScrape = "prometheus.io/scrape"
	// PrometheusPort is the annotation used to explicitly specify the port to use for scraping metrics
	PrometheusPort = "prometheus.io/port"
	// PrometheusPath is the annotation used to specify a path for scraping metrics. Default is "/metrics"
	PrometheusPath = "prometheus.io/path"
	// PrometheusPathDefault is the default value for the PrometheusPath annotation
	PrometheusPathDefault = "/metrics"
)

var (
	// experiment on getting some monitoring on config errors.
	k8sEvents = prometheus.NewCounterVec(prometheus.CounterOpts{
		Name: "pilot_k8s_reg_events",
		Help: "Events from k8s registry.",
	}, []string{"type", "event"})
)

func init() {
	prometheus.MustRegister(k8sEvents)
}

const (
	podLocalitySourceNode = "node"
	podLocalitySourcePod  = "pod"
)

// ControllerOptions stores the configurable attributes of a Controller.
type ControllerOptions struct {
	// Deprecated; Namespace the controller watches. If set to meta_v1.NamespaceAll (""), controller watches all namespaces
	WatchedNamespace string
	// Namespace list the controller watches, separated by comma; if not set, controller watches all namespaces"
	WatchedNamespaces string
	// PodLocalitySource specifies whether the controller should read the node's or the pod's labels to determine Pod's
	// locality (reading it from nodes requires cluster-level privileges, while pods require a controller to copy the
	// node's AZ labels to the pods)
	PodLocalitySource string
	MemberRollName    string
	ResyncPeriod      time.Duration
	DomainSuffix      string

	// ClusterID identifies the remote cluster in a multicluster env.
	ClusterID string

	// XDSUpdater will push changes to the xDS server.
	XDSUpdater model.XDSUpdater

	// TrustDomain used in SPIFFE identity
	TrustDomain string

	stop chan struct{}
}

// Controller is a collection of synchronized resource watchers
// Caches are thread-safe
type Controller struct {
	domainSuffix string

	client    kubernetes.Interface
	queue     Queue
	services  cacheHandler
	endpoints cacheHandler

	podLocalitySource PodLocalitySource

	pods *PodCache

	// Env is set by server to point to the environment, to allow the controller to
	// use env data and push status. It may be null in tests.
	Env *model.Environment

	// ClusterID identifies the remote cluster in a multicluster env.
	ClusterID string

	// XDSUpdater will push EDS changes to the ADS model.
	XDSUpdater model.XDSUpdater

	stop chan struct{}

	sync.RWMutex
	// servicesMap stores hostname ==> service, it is used to reduce convertService calls.
	servicesMap map[model.Hostname]*model.Service
	// externalNameSvcInstanceMap stores hostname ==> instance, is used to store instances for ExternalName k8s services
	externalNameSvcInstanceMap map[model.Hostname][]*model.ServiceInstance

	// CIDR ranger based on path-compressed prefix trie
	ranger cidranger.Ranger

	// Network name for the registry as specified by the MeshNetworks configmap
	networkForRegistry string
}

type cacheHandler struct {
	informer cache.SharedIndexInformer
	handler  *ChainHandler
}

type PodLocalitySource interface {
	GetPodLocality(pod *v1.Pod) string
	HasSynced() bool
	Run(stop <-chan struct{})
}

// NewController creates a new Kubernetes controller
// Created by bootstrap and multicluster (see secretcontroler).
func NewController(client kubernetes.Interface, mrc controller.MemberRollController, options ControllerOptions) *Controller {

	watchedNamespaceList := strings.Split(options.WatchedNamespaces, ",")

	if mrc == nil {
		log.Infof("Service controller watching namespace list %q for services, endpoints, nodes and pods, refresh %s",
			watchedNamespaceList, options.ResyncPeriod)
	} else {
		log.Infof("Service controller watching Member Roll list %s for services, endpoints, nodes and pods",
			options.MemberRollName)
	}
<<<<<<< HEAD

	if mrc == nil {
		log.Infof("Service controller watching namespace list %q for services, endpoints, nodes and pods, refresh %s",
			watchedNamespaceList, options.ResyncPeriod)
	} else {
		log.Infof("Service controller watching Member Roll list %s for services, endpoints, nodes and pods",
			options.MemberRollName)
	}
=======
>>>>>>> 048e1bb4

	// Queue requires a time duration for a retry delay after a handler error
	out := &Controller{
		domainSuffix:               options.DomainSuffix,
		client:                     client,
		queue:                      NewQueue(1 * time.Second),
		ClusterID:                  options.ClusterID,
		XDSUpdater:                 options.XDSUpdater,
		servicesMap:                make(map[model.Hostname]*model.Service),
		externalNameSvcInstanceMap: make(map[model.Hostname][]*model.ServiceInstance),
	}

	svcMlw := listwatch.MultiNamespaceListerWatcher(watchedNamespaceList, func(namespace string) cache.ListerWatcher {
		return &cache.ListWatch{
			ListFunc: func(opts meta_v1.ListOptions) (runtime.Object, error) {
				return client.CoreV1().Services(namespace).List(opts)
			},
			WatchFunc: func(opts meta_v1.ListOptions) (watch.Interface, error) {
				return client.CoreV1().Services(namespace).Watch(opts)
			},
		}
	})
	if mrc != nil {
		mrc.Register(svcMlw)
	}
	svcInformer := cache.NewSharedIndexInformer(svcMlw, &v1.Service{}, options.ResyncPeriod,
		cache.Indexers{cache.NamespaceIndex: cache.MetaNamespaceIndexFunc})
	out.services = out.createCacheHandler(svcInformer, "Services")

	epMlw := listwatch.MultiNamespaceListerWatcher(watchedNamespaceList, func(namespace string) cache.ListerWatcher {
		return &cache.ListWatch{
			ListFunc: func(opts meta_v1.ListOptions) (runtime.Object, error) {
				return client.CoreV1().Endpoints(namespace).List(opts)
			},
			WatchFunc: func(opts meta_v1.ListOptions) (watch.Interface, error) {
				return client.CoreV1().Endpoints(namespace).Watch(opts)
			},
		}
	})
	if mrc != nil {
		mrc.Register(epMlw)
	}
	epInformer := cache.NewSharedIndexInformer(epMlw, &v1.Endpoints{}, options.ResyncPeriod, cache.Indexers{})
	out.endpoints = out.createEDSCacheHandler(epInformer, "Endpoints")

	if options.PodLocalitySource == podLocalitySourcePod {
		out.podLocalitySource = &podLocalitySource{}
	} else {
		nodeInformer := cache.NewSharedIndexInformer(&cache.ListWatch{
			ListFunc: func(opts meta_v1.ListOptions) (runtime.Object, error) {
				return client.CoreV1().Nodes().List(opts)
			},
			WatchFunc: func(opts meta_v1.ListOptions) (watch.Interface, error) {
				return client.CoreV1().Nodes().Watch(opts)
			},
		}, &v1.Node{}, options.ResyncPeriod, cache.Indexers{})

		out.podLocalitySource = &nodeLocalitySource{
			nodes: out.createCacheHandler(nodeInformer, "Nodes"),
		}
	}

	podMlw := listwatch.MultiNamespaceListerWatcher(watchedNamespaceList, func(namespace string) cache.ListerWatcher {
		return &cache.ListWatch{
			ListFunc: func(opts meta_v1.ListOptions) (runtime.Object, error) {
				return client.CoreV1().Pods(namespace).List(opts)
			},
			WatchFunc: func(opts meta_v1.ListOptions) (watch.Interface, error) {
				return client.CoreV1().Pods(namespace).Watch(opts)
			},
		}
	})
	if mrc != nil {
		mrc.Register(podMlw)
	}
	podInformer := cache.NewSharedIndexInformer(podMlw, &v1.Pod{}, options.ResyncPeriod, cache.Indexers{})
	out.pods = newPodCache(out.createCacheHandler(podInformer, "Pod"), out)

	return out
}

// notify is the first handler in the handler chain.
// Returning an error causes repeated execution of the entire chain.
func (c *Controller) notify(obj interface{}, event model.Event) error {
	if !c.HasSynced() {
		return errors.New("waiting till full synchronization")
	}
	return nil
}

// createCacheHandler registers handlers for a specific event.
// Current implementation queues the events in queue.go, and the handler is run with
// some throttling.
// Used for Service, Endpoint, Node and Pod.
// See config/kube for CRD events.
// See config/ingress for Ingress objects
func (c *Controller) createCacheHandler(informer cache.SharedIndexInformer, otype string) cacheHandler {
	handler := &ChainHandler{funcs: []Handler{c.notify}}

	informer.AddEventHandler(
		cache.ResourceEventHandlerFuncs{
			// TODO: filtering functions to skip over un-referenced resources (perf)
			AddFunc: func(obj interface{}) {
				k8sEvents.With(prometheus.Labels{"type": otype, "event": "add"}).Add(1)
				c.queue.Push(Task{handler: handler.Apply, obj: obj, event: model.EventAdd})
			},
			UpdateFunc: func(old, cur interface{}) {
				if !reflect.DeepEqual(old, cur) {
					k8sEvents.With(prometheus.Labels{"type": otype, "event": "update"}).Add(1)
					c.queue.Push(Task{handler: handler.Apply, obj: cur, event: model.EventUpdate})
				} else {
					k8sEvents.With(prometheus.Labels{"type": otype, "event": "updateSame"}).Add(1)
				}
			},
			DeleteFunc: func(obj interface{}) {
				k8sEvents.With(prometheus.Labels{"type": otype, "event": "delete"}).Add(1)
				c.queue.Push(Task{handler: handler.Apply, obj: obj, event: model.EventDelete})
			},
		})

	return cacheHandler{informer: informer, handler: handler}
}

func (c *Controller) createEDSCacheHandler(informer cache.SharedIndexInformer, otype string) cacheHandler {
	handler := &ChainHandler{funcs: []Handler{c.notify}}

	informer.AddEventHandler(
		cache.ResourceEventHandlerFuncs{
			// TODO: filtering functions to skip over un-referenced resources (perf)
			AddFunc: func(obj interface{}) {
				k8sEvents.With(prometheus.Labels{"type": otype, "event": "add"}).Add(1)
				c.queue.Push(Task{handler: handler.Apply, obj: obj, event: model.EventAdd})
			},
			UpdateFunc: func(old, cur interface{}) {
				// Avoid pushes if only resource version changed (kube-scheduller, cluster-autoscaller, etc)
				oldE := old.(*v1.Endpoints)
				curE := cur.(*v1.Endpoints)

				if !reflect.DeepEqual(oldE.Subsets, curE.Subsets) {
					k8sEvents.With(prometheus.Labels{"type": otype, "event": "update"}).Add(1)
					// c.updateEDS(cur.(*v1.Endpoints))
					c.queue.Push(Task{handler: handler.Apply, obj: cur, event: model.EventUpdate})
				} else {
					k8sEvents.With(prometheus.Labels{"type": otype, "event": "updateSame"}).Add(1)
				}
			},
			DeleteFunc: func(obj interface{}) {
				k8sEvents.With(prometheus.Labels{"type": otype, "event": "delete"}).Add(1)
				// Deleting the endpoints results in an empty set from EDS perspective - only
				// deleting the service should delete the resources. The full sync replaces the
				// maps.
				// c.updateEDS(obj.(*v1.Endpoints))
				c.queue.Push(Task{handler: handler.Apply, obj: obj, event: model.EventDelete})
			},
		})

	return cacheHandler{informer: informer, handler: handler}
}

// HasSynced returns true after the initial state synchronization
func (c *Controller) HasSynced() bool {
	if !c.services.informer.HasSynced() ||
		!c.endpoints.informer.HasSynced() ||
		!c.pods.informer.HasSynced() ||
		!c.podLocalitySource.HasSynced() {
		return false
	}
	return true
}

// Run all controllers until a signal is received
func (c *Controller) Run(stop <-chan struct{}) {
	go func() {
		if pilot.EnableWaitCacheSync {
			cache.WaitForCacheSync(stop, c.HasSynced)
		}
		c.queue.Run(stop)
	}()

	go c.services.informer.Run(stop)
	go c.pods.informer.Run(stop)
	go c.podLocalitySource.Run(stop)

	// To avoid endpoints without labels or ports, wait for sync.
	cache.WaitForCacheSync(stop, c.podLocalitySource.HasSynced, c.pods.informer.HasSynced,
		c.services.informer.HasSynced)

	go c.endpoints.informer.Run(stop)

	<-stop
	log.Infof("Controller terminated")
}

// Stop the controller. Mostly for tests, to simplify the code (defer c.Stop())
func (c *Controller) Stop() {
	if c.stop != nil {
		c.stop <- struct{}{}
	}
}

// Services implements a service catalog operation
func (c *Controller) Services() ([]*model.Service, error) {
	c.RLock()
	out := make([]*model.Service, 0, len(c.servicesMap))
	for _, svc := range c.servicesMap {
		out = append(out, svc)
	}
	c.RUnlock()
	sort.Slice(out, func(i, j int) bool { return out[i].Hostname < out[j].Hostname })

	return out, nil
}

// GetService implements a service catalog operation by hostname specified.
func (c *Controller) GetService(hostname model.Hostname) (*model.Service, error) {
	c.RLock()
	defer c.RUnlock()
	return c.servicesMap[hostname], nil
}

// serviceByKey retrieves a service by name and namespace
func (c *Controller) serviceByKey(name, namespace string) (*v1.Service, bool) {
	item, exists, err := c.services.informer.GetStore().GetByKey(KeyFunc(name, namespace))
	if err != nil {
		log.Infof("serviceByKey(%s, %s) => error %v", name, namespace, err)
		return nil, false
	}
	if !exists {
		return nil, false
	}
	return item.(*v1.Service), true
}

// GetPodLocality retrieves the locality for a pod.
func (c *Controller) GetPodLocality(pod *v1.Pod) string {
	return c.podLocalitySource.GetPodLocality(pod)
}

type nodeLocalitySource struct {
	nodes cacheHandler
}

func (n *nodeLocalitySource) GetPodLocality(pod *v1.Pod) string {
	// NodeName is set by the scheduler after the pod is created
	// https://github.com/kubernetes/community/blob/master/contributors/devel/api-conventions.md#late-initialization
	node, exists, err := n.nodes.informer.GetStore().GetByKey(pod.Spec.NodeName)
	if !exists || err != nil {
		log.Warnf("unable to get node %q for pod %q: %v", pod.Spec.NodeName, pod.Name, err)
		return ""
	}

	region, _ := node.(*v1.Node).Labels[NodeRegionLabel]
	zone, _ := node.(*v1.Node).Labels[NodeZoneLabel]
	if region == "" && zone == "" {
		return ""
	}
	locality := fmt.Sprintf("%v/%v", region, zone)
	return model.GetLocalityOrDefault(locality, pod.Labels)
}

func (n *nodeLocalitySource) HasSynced() bool {
	return n.nodes.informer.HasSynced()
}

func (n *nodeLocalitySource) Run(stop <-chan struct{}) {
	n.nodes.informer.Run(stop)
}

type podLocalitySource struct {
}

func (p *podLocalitySource) GetPodLocality(pod *v1.Pod) string {
	region, _ := pod.Labels[NodeRegionLabel]
	zone, _ := pod.Labels[NodeZoneLabel]
	if region == "" && zone == "" {
		return ""
	}

	return fmt.Sprintf("%v/%v", region, zone)
}

<<<<<<< HEAD
=======
func (n *nodeLocalitySource) HasSynced() bool {
	return n.nodes.informer.HasSynced()
}

func (n *nodeLocalitySource) Run(stop <-chan struct{}) {
	n.nodes.informer.Run(stop)
}

type podLocalitySource struct {
}

func (p *podLocalitySource) GetPodLocality(pod *v1.Pod) string {
	region, _ := pod.Labels[NodeRegionLabel]
	zone, _ := pod.Labels[NodeZoneLabel]
	if region == "" && zone == "" {
		return ""
	}

	return fmt.Sprintf("%v/%v", region, zone)
}

>>>>>>> 048e1bb4
func (p *podLocalitySource) HasSynced() bool {
	return true
}

func (p *podLocalitySource) Run(stop <-chan struct{}) {
}

// ManagementPorts implements a service catalog operation
func (c *Controller) ManagementPorts(addr string) model.PortList {
	pod := c.pods.getPodByIP(addr)
	if pod == nil {
		return nil
	}

	managementPorts, err := convertProbesToPorts(&pod.Spec)
	if err != nil {
		log.Infof("Error while parsing liveliness and readiness probe ports for %s => %v", addr, err)
	}

	// We continue despite the error because healthCheckPorts could return a partial
	// list of management ports
	return managementPorts
}

// WorkloadHealthCheckInfo implements a service catalog operation
func (c *Controller) WorkloadHealthCheckInfo(addr string) model.ProbeList {
	pod := c.pods.getPodByIP(addr)
	if pod == nil {
		return nil
	}

	probes := make([]*model.Probe, 0)

	// Obtain probes from the readiness and liveness probes
	for _, container := range pod.Spec.Containers {
		if container.ReadinessProbe != nil && container.ReadinessProbe.Handler.HTTPGet != nil {
			p, err := convertProbePort(&container, &container.ReadinessProbe.Handler)
			if err != nil {
				log.Infof("Error while parsing readiness probe port =%v", err)
			}
			probes = append(probes, &model.Probe{
				Port: p,
				Path: container.ReadinessProbe.Handler.HTTPGet.Path,
			})
		}
		if container.LivenessProbe != nil && container.LivenessProbe.Handler.HTTPGet != nil {
			p, err := convertProbePort(&container, &container.LivenessProbe.Handler)
			if err != nil {
				log.Infof("Error while parsing liveness probe port =%v", err)
			}
			probes = append(probes, &model.Probe{
				Port: p,
				Path: container.LivenessProbe.Handler.HTTPGet.Path,
			})
		}
	}

	// Obtain probe from prometheus scrape
	if scrape := pod.Annotations[PrometheusScrape]; scrape == "true" {
		var port *model.Port
		path := PrometheusPathDefault
		if portstr := pod.Annotations[PrometheusPort]; portstr != "" {
			portnum, err := strconv.Atoi(portstr)
			if err != nil {
				log.Warna(err)
			} else {
				port = &model.Port{
					Port: portnum,
				}
			}
		}
		if pod.Annotations[PrometheusPath] != "" {
			path = pod.Annotations[PrometheusPath]
		}
		probes = append(probes, &model.Probe{
			Port: port,
			Path: path,
		})
	}

	return probes
}

// InstancesByPort implements a service catalog operation
func (c *Controller) InstancesByPort(hostname model.Hostname, reqSvcPort int,
	labelsList model.LabelsCollection) ([]*model.ServiceInstance, error) {
	name, namespace, err := parseHostname(hostname)
	if err != nil {
		log.Infof("parseHostname(%s) => error %v", hostname, err)
		return nil, err
	}

	// Locate all ports in the actual service

	c.RLock()
	svc := c.servicesMap[hostname]
	c.RUnlock()
	if svc == nil {
		return nil, nil
	}

	svcPortEntry, exists := svc.Ports.GetByPort(reqSvcPort)
	if !exists {
		return nil, nil
	}

	c.RLock()
	instances := c.externalNameSvcInstanceMap[hostname]
	c.RUnlock()
	if instances != nil {
		return instances, nil
	}

	item, exists, err := c.endpoints.informer.GetStore().GetByKey(KeyFunc(name, namespace))
	if err != nil {
		log.Infof("get endpoint(%s, %s) => error %v", name, namespace, err)
		return nil, nil
	}
	if !exists {
		return nil, nil
	}

	ep := item.(*v1.Endpoints)
	var out []*model.ServiceInstance
	for _, ss := range ep.Subsets {
		for _, ea := range ss.Addresses {
			labels, _ := c.pods.labelsByIP(ea.IP)
			// check that one of the input labels is a subset of the labels
			if !labelsList.HasSubsetOf(labels) {
				continue
			}

			pod := c.pods.getPodByIP(ea.IP)
			az, sa, uid := "", "", ""
			if pod != nil {
				az = c.GetPodLocality(pod)
				sa = kubeToIstioServiceAccount(pod.Spec.ServiceAccountName, pod.GetNamespace())
				uid = fmt.Sprintf("kubernetes://%s.%s", pod.Name, pod.Namespace)
			}

			// identify the port by name. K8S EndpointPort uses the service port name
			for _, port := range ss.Ports {
				if port.Name == "" || // 'name optional if single port is defined'
					svcPortEntry.Name == port.Name {
					out = append(out, &model.ServiceInstance{
						Endpoint: model.NetworkEndpoint{
							Address:     ea.IP,
							Port:        int(port.Port),
							ServicePort: svcPortEntry,
							UID:         uid,
							Network:     c.endpointNetwork(ea.IP),
							Locality:    az,
						},
						Service:        svc,
						Labels:         labels,
						ServiceAccount: sa,
					})
				}
			}
		}
	}

	return out, nil
}

// GetProxyServiceInstances returns service instances co-located with a given proxy
func (c *Controller) GetProxyServiceInstances(proxy *model.Proxy) ([]*model.ServiceInstance, error) {
	out := make([]*model.ServiceInstance, 0)

	// There is only one IP for kube registry
	proxyIP := proxy.IPAddresses[0]
	proxyNamespace := ""

	pod := c.pods.getPodByIP(proxyIP)
	if pod != nil {
		if !pilot.DisableSplitHorizonEdsProxyNetworkCompare() {
			// for split horizon EDS k8s multi cluster, in case there are pods of the same ip across clusters,
			// which can happen when multi clusters using same pod cidr.
			// As we have proxy Network meta, compare it with the network which endpoint belongs to,
			// if they are not same, ignore the pod, because the pod is in another cluster.
			if proxy.Metadata[model.NodeMetadataNetwork] != c.endpointNetwork(proxyIP) {
				return out, nil
			}
		}

		proxyNamespace = pod.Namespace
		// 1. find proxy service by label selector, if not any, there may exist headless service
		// failover to 2
		svcLister := listerv1.NewServiceLister(c.services.informer.GetIndexer())
		if services, err := svcLister.GetPodServices(pod); err == nil && len(services) > 0 {
			for _, svc := range services {
				out = append(out, c.getProxyServiceInstancesByPod(pod, svc, proxy)...)
			}
			return out, nil
		}
	}

	// 2. Headless service
	endpointsForPodInSameNS := make([]*model.ServiceInstance, 0)
	endpointsForPodInDifferentNS := make([]*model.ServiceInstance, 0)
	for _, item := range c.endpoints.informer.GetStore().List() {
		ep := *item.(*v1.Endpoints)
		endpoints := &endpointsForPodInSameNS
		if ep.Namespace != proxyNamespace {
			endpoints = &endpointsForPodInDifferentNS
		}

		*endpoints = append(*endpoints, c.getProxyServiceInstancesByEndpoint(ep, proxy)...)
	}

	// Put the endpointsForPodInSameNS in front of endpointsForPodInDifferentNS so that Pilot will
	// first use endpoints from endpointsForPodInSameNS. This makes sure if there are two endpoints
	// referring to the same IP/port, the one in endpointsForPodInSameNS will be used. (The other one
	// in endpointsForPodInDifferentNS will thus be rejected by Pilot).
	out = append(endpointsForPodInSameNS, endpointsForPodInDifferentNS...)
	if len(out) == 0 {
		if c.Env != nil {
			c.Env.PushContext.Add(model.ProxyStatusNoService, proxy.ID, proxy, "")
			status := c.Env.PushContext
			if status == nil {
				log.Infof("Empty list of services for pod %s %v", proxy.ID, c.Env)
			}
		} else {
			log.Infof("Missing env, empty list of services for pod %s", proxy.ID)
		}
	}
	return out, nil
}

func (c *Controller) getProxyServiceInstancesByEndpoint(endpoints v1.Endpoints, proxy *model.Proxy) []*model.ServiceInstance {
	out := make([]*model.ServiceInstance, 0)

	hostname := serviceHostname(endpoints.Name, endpoints.Namespace, c.domainSuffix)
	c.RLock()
	svc := c.servicesMap[hostname]
	c.RUnlock()

	if svc != nil {
		for _, ss := range endpoints.Subsets {
			for _, port := range ss.Ports {
				svcPort, exists := svc.Ports.Get(port.Name)
				if !exists {
					continue
				}

				// There is only one IP for kube registry
				proxyIP := proxy.IPAddresses[0]

				if hasProxyIP(ss.Addresses, proxyIP) {
					out = append(out, c.getEndpoints(proxyIP, port.Port, svcPort, svc))
				}

				if hasProxyIP(ss.NotReadyAddresses, proxyIP) {
					nrEP := c.getEndpoints(proxyIP, port.Port, svcPort, svc)
					out = append(out, nrEP)
					if c.Env != nil {
						c.Env.PushContext.Add(model.ProxyStatusEndpointNotReady, proxy.ID, proxy, "")
					}
				}
			}
		}
	}

	return out
}

func (c *Controller) getProxyServiceInstancesByPod(pod *v1.Pod, service *v1.Service, proxy *model.Proxy) []*model.ServiceInstance {
	out := make([]*model.ServiceInstance, 0)

	hostname := serviceHostname(service.Name, service.Namespace, c.domainSuffix)
	c.RLock()
	svc := c.servicesMap[hostname]
	c.RUnlock()

	if svc == nil {
		return out
	}

	for _, port := range service.Spec.Ports {
		svcPort, exists := svc.Ports.Get(port.Name)
		if !exists {
			continue
		}
		// find target port
		portNum, err := FindPort(pod, &port)
		if err != nil {
			log.Warnf("Failed to find port for service %s/%s: %v", service.Namespace, service.Name, err)
			continue
		}
		// There is only one IP for kube registry
		proxyIP := proxy.IPAddresses[0]

		out = append(out, c.getEndpoints(proxyIP, int32(portNum), svcPort, svc))

	}

	return out
}

func (c *Controller) GetProxyWorkloadLabels(proxy *model.Proxy) (model.LabelsCollection, error) {
	// There is only one IP for kube registry
	proxyIP := proxy.IPAddresses[0]

	pod := c.pods.getPodByIP(proxyIP)
	if pod != nil {
		return model.LabelsCollection{pod.Labels}, nil
	}
	return nil, nil
}

func (c *Controller) getEndpoints(ip string, endpointPort int32, svcPort *model.Port, svc *model.Service) *model.ServiceInstance {
	labels, _ := c.pods.labelsByIP(ip)
	pod := c.pods.getPodByIP(ip)
	az, sa := "", ""
	if pod != nil {
		az = c.GetPodLocality(pod)
		sa = kubeToIstioServiceAccount(pod.Spec.ServiceAccountName, pod.GetNamespace())
	}
	return &model.ServiceInstance{
		Endpoint: model.NetworkEndpoint{
			Address:     ip,
			Port:        int(endpointPort),
			ServicePort: svcPort,
			Network:     c.endpointNetwork(ip),
			Locality:    az,
		},
		Service:        svc,
		Labels:         labels,
		ServiceAccount: sa,
	}
}

// GetIstioServiceAccounts returns the Istio service accounts running a serivce
// hostname. Each service account is encoded according to the SPIFFE VSID spec.
// For example, a service account named "bar" in namespace "foo" is encoded as
// "spiffe://cluster.local/ns/foo/sa/bar".
func (c *Controller) GetIstioServiceAccounts(hostname model.Hostname, ports []int) []string {
	saSet := make(map[string]bool)

	// Get the service accounts running the service, if it is deployed on VMs. This is retrieved
	// from the service annotation explicitly set by the operators.
	svc, err := c.GetService(hostname)
	if err != nil {
		// Do not log error here, as the service could exist in another registry
		return nil
	}
	if svc == nil {
		// Do not log error here as the service could exist in another registry
		return nil
	}

	instances := make([]*model.ServiceInstance, 0)
	// Get the service accounts running service within Kubernetes. This is reflected by the pods that
	// the service is deployed on, and the service accounts of the pods.
	for _, port := range ports {
		svcinstances, err := c.InstancesByPort(hostname, port, model.LabelsCollection{})
		if err != nil {
			log.Warnf("InstancesByPort(%s:%d) error: %v", hostname, port, err)
			return nil
		}
		instances = append(instances, svcinstances...)
	}

	for _, si := range instances {
		if si.ServiceAccount != "" {
			saSet[si.ServiceAccount] = true
		}
	}

	for _, serviceAccount := range svc.ServiceAccounts {
		sa := serviceAccount
		saSet[sa] = true
	}

	saArray := make([]string, 0, len(saSet))
	for sa := range saSet {
		saArray = append(saArray, sa)
	}

	return saArray
}

// AppendServiceHandler implements a service catalog operation
func (c *Controller) AppendServiceHandler(f func(*model.Service, model.Event)) error {
	c.services.handler.Append(func(obj interface{}, event model.Event) error {
		svc, ok := obj.(*v1.Service)
		if !ok {
			tombstone, ok := obj.(cache.DeletedFinalStateUnknown)
			if !ok {
				log.Errorf("Couldn't get object from tombstone %#v", obj)
				return nil
			}
			svc, ok = tombstone.Obj.(*v1.Service)
			if !ok {
				log.Errorf("Tombstone contained object that is not a service %#v", obj)
				return nil
			}
		}

		log.Infof("Handle service %s in namespace %s", svc.Name, svc.Namespace)

		hostname := svc.Name + "." + svc.Namespace
		ports := map[string]uint32{}
		portsByNum := map[uint32]string{}

		for _, port := range svc.Spec.Ports {
			ports[port.Name] = uint32(port.Port)
			portsByNum[uint32(port.Port)] = port.Name
		}

		svcConv := convertService(*svc, c.domainSuffix)
		instances := externalNameServiceInstances(*svc, svcConv)
		switch event {
		case model.EventDelete:
			c.Lock()
			delete(c.servicesMap, svcConv.Hostname)
			delete(c.externalNameSvcInstanceMap, svcConv.Hostname)
			c.Unlock()
		default:
			c.Lock()
			c.servicesMap[svcConv.Hostname] = svcConv
			if instances == nil {
				delete(c.externalNameSvcInstanceMap, svcConv.Hostname)
			} else {
				c.externalNameSvcInstanceMap[svcConv.Hostname] = instances
			}
			c.Unlock()
		}
		// EDS needs the port mapping.
		c.XDSUpdater.SvcUpdate(c.ClusterID, hostname, ports, portsByNum)

		f(svcConv, event)

		return nil
	})
	return nil
}

// AppendInstanceHandler implements a service catalog operation
func (c *Controller) AppendInstanceHandler(f func(*model.ServiceInstance, model.Event)) error {
	if c.endpoints.handler == nil {
		return nil
	}
	c.endpoints.handler.Append(func(obj interface{}, event model.Event) error {
		ep, ok := obj.(*v1.Endpoints)
		if !ok {
			tombstone, ok := obj.(cache.DeletedFinalStateUnknown)
			if !ok {
				log.Errorf("Couldn't get object from tombstone %#v", obj)
				return nil
			}
			ep, ok = tombstone.Obj.(*v1.Endpoints)
			if !ok {
				log.Errorf("Tombstone contained object that is not a service %#v", obj)
				return nil
			}
		}

		c.updateEDS(ep, event)

		return nil
	})

	return nil
}

func (c *Controller) updateEDS(ep *v1.Endpoints, event model.Event) {
	hostname := serviceHostname(ep.Name, ep.Namespace, c.domainSuffix)

	endpoints := []*model.IstioEndpoint{}
	if event != model.EventDelete {
		for _, ss := range ep.Subsets {
			for _, ea := range ss.Addresses {
				pod := c.pods.getPodByIP(ea.IP)
				if pod == nil {
					log.Warnf("Endpoint without pod %s %v", ea.IP, ep)
					if c.Env != nil {
						c.Env.PushContext.Add(model.EndpointNoPod, string(hostname), nil, ea.IP)
					}
					// TODO: keep them in a list, and check when pod events happen !
					continue
				}

				labels := map[string]string(convertLabels(pod.ObjectMeta))

				uid := fmt.Sprintf("kubernetes://%s.%s", pod.Name, pod.Namespace)

				// EDS and ServiceEntry use name for service port - ADS will need to
				// map to numbers.
				for _, port := range ss.Ports {
					endpoints = append(endpoints, &model.IstioEndpoint{
						Address:         ea.IP,
						EndpointPort:    uint32(port.Port),
						ServicePortName: port.Name,
						Labels:          labels,
						UID:             uid,
						ServiceAccount:  kubeToIstioServiceAccount(pod.Spec.ServiceAccountName, pod.GetNamespace()),
						Network:         c.endpointNetwork(ea.IP),
						Locality:        c.GetPodLocality(pod),
					})
				}
			}
		}
	}

	// TODO: Endpoints include the service labels, maybe we can use them ?
	// nodeName is also included, not needed

	log.Infof("Handle EDS endpoint %s in namespace %s -> %v %v", ep.Name, ep.Namespace, ep.Subsets, endpoints)

	c.XDSUpdater.EDSUpdate(c.ClusterID, string(hostname), endpoints)
}

// namedRangerEntry for holding network's CIDR and name
type namedRangerEntry struct {
	name    string
	network net.IPNet
}

// returns the IPNet for the network
func (n namedRangerEntry) Network() net.IPNet {
	return n.network
}

// InitNetworkLookup will read the mesh networks configuration from the environment
// and initialize CIDR rangers for an efficient network lookup when needed
func (c *Controller) InitNetworkLookup(meshNetworks *meshconfig.MeshNetworks) {
	if meshNetworks == nil || len(meshNetworks.Networks) == 0 {
		return
	}

	c.ranger = cidranger.NewPCTrieRanger()

	for n, v := range meshNetworks.Networks {
		for _, ep := range v.Endpoints {
			if ep.GetFromCidr() != "" {
				_, net, err := net.ParseCIDR(ep.GetFromCidr())
				if err != nil {
					log.Warnf("unable to parse CIDR %q for network %s", ep.GetFromCidr(), n)
					continue
				}
				rangerEntry := namedRangerEntry{
					name:    n,
					network: *net,
				}
				c.ranger.Insert(rangerEntry)
			}
			log.Infof("meshnetworks from registry %s cluster id %s", ep.GetFromRegistry(), c.ClusterID)
			if ep.GetFromRegistry() != "" && ep.GetFromRegistry() == c.ClusterID {
				c.networkForRegistry = n
			}
		}
	}
}

// return the mesh network for the endpoint IP. Empty string if not found.
func (c *Controller) endpointNetwork(endpointIP string) string {
	// If networkForRegistry is set then all endpoints discovered by this registry
	// belong to the configured network so simply return it
	if len(c.networkForRegistry) != 0 {
		return c.networkForRegistry
	}

	// Try to determine the network by checking whether the endpoint IP belongs
	// to any of the configure networks' CIDR ranges
	if c.ranger == nil {
		return ""
	}
	entries, err := c.ranger.ContainingNetworks(net.ParseIP(endpointIP))
	if err != nil {
		log.Errora(err)
		return ""
	}
	if len(entries) == 0 {
		return ""
	}
	if len(entries) > 1 {
		log.Warnf("Found multiple networks CIDRs matching the endpoint IP: %s. Using the first match.", endpointIP)
	}

	return (entries[0].(namedRangerEntry)).name
}

// Forked from Kubernetes k8s.io/kubernetes/pkg/api/v1/pod
// FindPort locates the container port for the given pod and portName.  If the
// targetPort is a number, use that.  If the targetPort is a string, look that
// string up in all named ports in all containers in the target pod.  If no
// match is found, fail.
func FindPort(pod *v1.Pod, svcPort *v1.ServicePort) (int, error) {
	portName := svcPort.TargetPort
	switch portName.Type {
	case intstr.String:
		name := portName.StrVal
		for _, container := range pod.Spec.Containers {
			for _, port := range container.Ports {
				if port.Name == name && port.Protocol == svcPort.Protocol {
					return int(port.ContainerPort), nil
				}
			}
		}
	case intstr.Int:
		return portName.IntValue(), nil
	}

	return 0, fmt.Errorf("no suitable port for manifest: %s", pod.UID)
}<|MERGE_RESOLUTION|>--- conflicted
+++ resolved
@@ -170,17 +170,6 @@
 		log.Infof("Service controller watching Member Roll list %s for services, endpoints, nodes and pods",
 			options.MemberRollName)
 	}
-<<<<<<< HEAD
-
-	if mrc == nil {
-		log.Infof("Service controller watching namespace list %q for services, endpoints, nodes and pods, refresh %s",
-			watchedNamespaceList, options.ResyncPeriod)
-	} else {
-		log.Infof("Service controller watching Member Roll list %s for services, endpoints, nodes and pods",
-			options.MemberRollName)
-	}
-=======
->>>>>>> 048e1bb4
 
 	// Queue requires a time duration for a retry delay after a handler error
 	out := &Controller{
@@ -462,8 +451,6 @@
 	return fmt.Sprintf("%v/%v", region, zone)
 }
 
-<<<<<<< HEAD
-=======
 func (n *nodeLocalitySource) HasSynced() bool {
 	return n.nodes.informer.HasSynced()
 }
@@ -485,7 +472,6 @@
 	return fmt.Sprintf("%v/%v", region, zone)
 }
 
->>>>>>> 048e1bb4
 func (p *podLocalitySource) HasSynced() bool {
 	return true
 }
