// Copyright Istio Authors
//
// Licensed under the Apache License, Version 2.0 (the "License");
// you may not use this file except in compliance with the License.
// You may obtain a copy of the License at
//
//     http://www.apache.org/licenses/LICENSE-2.0
//
// Unless required by applicable law or agreed to in writing, software
// distributed under the License is distributed on an "AS IS" BASIS,
// WITHOUT WARRANTIES OR CONDITIONS OF ANY KIND, either express or implied.
// See the License for the specific language governing permissions and
// limitations under the License.

package bootstrap

import (
	"fmt"
	"net/url"

	"google.golang.org/grpc"
	"google.golang.org/grpc/credentials/insecure"

	meshconfig "istio.io/api/mesh/v1alpha1"
	"istio.io/istio/pilot/pkg/autoregistration"
	configaggregate "istio.io/istio/pilot/pkg/config/aggregate"
	"istio.io/istio/pilot/pkg/config/kube/crdclient"
	"istio.io/istio/pilot/pkg/config/kube/gateway"
	ingress "istio.io/istio/pilot/pkg/config/kube/ingress"
	"istio.io/istio/pilot/pkg/config/kube/ior"
	"istio.io/istio/pilot/pkg/config/memory"
	configmonitor "istio.io/istio/pilot/pkg/config/monitor"
	"istio.io/istio/pilot/pkg/features"
	"istio.io/istio/pilot/pkg/leaderelection"
	"istio.io/istio/pilot/pkg/model"
	"istio.io/istio/pilot/pkg/status/distribution"
	"istio.io/istio/pkg/adsc"
	"istio.io/istio/pkg/config/analysis/incluster"
	"istio.io/istio/pkg/config/schema/collections"
	"istio.io/istio/pkg/config/schema/gvk"
	"istio.io/pkg/log"
)

// URL schemes supported by the config store
type ConfigSourceAddressScheme string

const (
	// fs:///PATH will load local files. This replaces --configDir.
	// example fs:///tmp/configroot
	// PATH can be mounted from a config map or volume
	File ConfigSourceAddressScheme = "fs"
	// xds://ADDRESS - load XDS-over-MCP sources
	// example xds://127.0.0.1:49133
	XDS ConfigSourceAddressScheme = "xds"
	// k8s:// - load in-cluster k8s controller
	// example k8s://
	Kubernetes ConfigSourceAddressScheme = "k8s"
)

// initConfigController creates the config controller in the pilotConfig.
func (s *Server) initConfigController(args *PilotArgs) error {
	s.initStatusController(args, features.EnableStatus && features.EnableDistributionTracking)
	meshConfig := s.environment.Mesh()
	if len(meshConfig.ConfigSources) > 0 {
		// Using MCP for config.
		if err := s.initConfigSources(args); err != nil {
			return err
		}
	} else if args.RegistryOptions.FileDir != "" {
		// Local files - should be added even if other options are specified
		store := memory.Make(collections.Pilot)
		configController := memory.NewController(store)

		err := s.makeFileMonitor(args.RegistryOptions.FileDir, args.RegistryOptions.KubeOptions.DomainSuffix, configController)
		if err != nil {
			return err
		}
		s.ConfigStores = append(s.ConfigStores, configController)
	} else {
		err := s.initK8SConfigStore(args)
		if err != nil {
			return err
		}
	}

	// If running in ingress mode (requires k8s), wrap the config controller.
	if hasKubeRegistry(args.RegistryOptions.Registries) && meshConfig.IngressControllerMode != meshconfig.MeshConfig_OFF {
		// Wrap the config controller with a cache.
		// Supporting only Ingress/v1 means we lose support of Kubernetes 1.18
		// Supporting only Ingress/v1beta1 means we lose support of Kubernetes 1.22
		// Since supporting both in a monolith controller is painful due to lack of usable conversion logic between
		// the two versions.
		// As a compromise, we instead just fork the controller. Once 1.18 support is no longer needed, we can drop the old controller
		s.ConfigStores = append(s.ConfigStores,
			ingress.NewController(s.kubeClient, s.environment.Watcher, args.RegistryOptions.KubeOptions))

		s.addTerminatingStartFunc(func(stop <-chan struct{}) error {
			leaderelection.
				NewLeaderElection(args.Namespace, args.PodName, leaderelection.IngressController, args.Revision, s.kubeClient).
				AddRunFunction(func(leaderStop <-chan struct{}) {
					ingressSyncer := ingress.NewStatusSyncer(s.environment.Watcher, s.kubeClient, args.RegistryOptions.KubeOptions)
					// Start informers again. This fixes the case where informers for namespace do not start,
					// as we create them only after acquiring the leader lock
					// Note: stop here should be the overall pilot stop, NOT the leader election stop. We are
					// basically lazy loading the informer, if we stop it when we lose the lock we will never
					// recreate it again.
					s.kubeClient.RunAndWait(stop)
					log.Infof("Starting ingress controller")
					ingressSyncer.Run(leaderStop)
				}).
				Run(stop)
			return nil
		})
	}

	if features.EnableFederation {
		if s.federation == nil {
			log.Errorf("Federation support disabled: federation not initialized")
		} else {
			s.ConfigStores = append(s.ConfigStores, s.federation.ConfigStore())
		}
	}

	// Wrap the config controller with a cache.
	aggregateConfigController, err := configaggregate.MakeCache(s.ConfigStores)
	if err != nil {
		return err
	}
	s.configController = aggregateConfigController

	// Create the config store.
	s.environment.ConfigStore = aggregateConfigController

	// Defer starting the controller until after the service is created.
	s.addStartFunc(func(stop <-chan struct{}) error {
		go s.configController.Run(stop)
		return nil
	})

	return nil
}

func (s *Server) initK8SConfigStore(args *PilotArgs) error {
	if s.kubeClient == nil {
		return nil
	}
	configController, err := s.makeKubeConfigController(args)
	if err != nil {
		return err
	}
	s.ConfigStores = append(s.ConfigStores, configController)
	if features.EnableGatewayAPI {
		if s.statusManager == nil && features.EnableGatewayAPIStatus {
			s.initStatusManager(args)
		}
		gwc := gateway.NewController(s.kubeClient, configController, configController.WaitForCRD,
			s.environment.CredentialsController, args.RegistryOptions.KubeOptions)
		s.environment.GatewayAPIController = gwc
		s.ConfigStores = append(s.ConfigStores, s.environment.GatewayAPIController)
		s.addTerminatingStartFunc(func(stop <-chan struct{}) error {
			leaderelection.
				NewLeaderElection(args.Namespace, args.PodName, leaderelection.GatewayStatusController, args.Revision, s.kubeClient).
				AddRunFunction(func(leaderStop <-chan struct{}) {
					log.Infof("Starting gateway status writer")
					gwc.SetStatusWrite(true, s.statusManager)

					// Trigger a push so we can recompute status
					s.XDSServer.ConfigUpdate(&model.PushRequest{
						Full:   true,
						Reason: []model.TriggerReason{model.GlobalUpdate},
					})
					<-leaderStop
					log.Infof("Stopping gateway status writer")
					gwc.SetStatusWrite(false, nil)
				}).
				Run(stop)
			return nil
		})
		if features.EnableGatewayAPIDeploymentController {
			s.addTerminatingStartFunc(func(stop <-chan struct{}) error {
				leaderelection.
					NewPerRevisionLeaderElection(args.Namespace, args.PodName, leaderelection.GatewayDeploymentController, args.Revision, s.kubeClient).
					AddRunFunction(func(leaderStop <-chan struct{}) {
						// We can only run this if the Gateway CRD is created
						if configController.WaitForCRD(gvk.KubernetesGateway, leaderStop) {
							controller := gateway.NewDeploymentController(s.kubeClient, s.clusterID, s.environment,
								s.webhookInfo.getWebhookConfig, s.webhookInfo.addHandler, args.Revision)
							// Start informers again. This fixes the case where informers for namespace do not start,
							// as we create them only after acquiring the leader lock
							// Note: stop here should be the overall pilot stop, NOT the leader election stop. We are
							// basically lazy loading the informer, if we stop it when we lose the lock we will never
							// recreate it again.
							s.kubeClient.RunAndWait(stop)
							controller.Run(leaderStop)
						}
					}).
					Run(stop)
				return nil
			})
		}
	}
	if features.EnableAnalysis {
		if err := s.initInprocessAnalysisController(args); err != nil {
			return err
		}
	}
	if features.EnableIOR {
		s.addTerminatingStartFunc(func(stop <-chan struct{}) error {
			leaderelection.
				NewLeaderElection(args.Namespace, args.PodName, leaderelection.IORController, args.Revision, s.kubeClient).
				AddRunFunction(func(leaderStop <-chan struct{}) {
					ior.Run(s.kubeClient, configController, leaderStop)
				}).Run(stop)
			return nil
		})
	}
	s.RWConfigStore, err = configaggregate.MakeWriteableCache(s.ConfigStores, configController)
	if err != nil {
		return err
	}
	s.XDSServer.WorkloadEntryController = autoregistration.NewController(configController, args.PodName, args.KeepaliveOptions.MaxServerConnectionAge)
	return nil
}

// initConfigSources will process mesh config 'configSources' and initialize
// associated configs.
func (s *Server) initConfigSources(args *PilotArgs) (err error) {
	for _, configSource := range s.environment.Mesh().ConfigSources {
		srcAddress, err := url.Parse(configSource.Address)
		if err != nil {
			return fmt.Errorf("invalid config URL %s %v", configSource.Address, err)
		}
		scheme := ConfigSourceAddressScheme(srcAddress.Scheme)
		switch scheme {
		case File:
			if srcAddress.Path == "" {
				return fmt.Errorf("invalid fs config URL %s, contains no file path", configSource.Address)
			}
			store := memory.Make(collections.Pilot)
			configController := memory.NewController(store)

			err := s.makeFileMonitor(srcAddress.Path, args.RegistryOptions.KubeOptions.DomainSuffix, configController)
			if err != nil {
				return err
			}
			s.ConfigStores = append(s.ConfigStores, configController)
			log.Infof("Started File configSource %s", configSource.Address)
		case XDS:
			xdsMCP, err := adsc.New(srcAddress.Host, &adsc.Config{
				Namespace: args.Namespace,
				Workload:  args.PodName,
				Revision:  args.Revision,
				Meta: model.NodeMetadata{
					Generator: "api",
					// To reduce transported data if upstream server supports. Especially for custom servers.
					IstioRevision: args.Revision,
				}.ToStruct(),
				InitialDiscoveryRequests: adsc.ConfigInitialRequests(),
				GrpcOpts: []grpc.DialOption{
					args.KeepaliveOptions.ConvertToClientOption(),
					// Because we use the custom grpc options for adsc, here we should
					// explicitly set transport credentials.
					// TODO: maybe we should use the tls settings within ConfigSource
					// to secure the connection between istiod and remote xds server.
					grpc.WithTransportCredentials(insecure.NewCredentials()),
				},
			})
			if err != nil {
				return fmt.Errorf("failed to dial XDS %s %v", configSource.Address, err)
			}
			store := memory.Make(collections.Pilot)
			// TODO: enable namespace filter for memory controller
			configController := memory.NewController(store)
			configController.RegisterHasSyncedHandler(xdsMCP.HasSynced)
			xdsMCP.Store = configController
			err = xdsMCP.Run()
			if err != nil {
				return fmt.Errorf("MCP: failed running %v", err)
			}
			s.ConfigStores = append(s.ConfigStores, configController)
			log.Infof("Started XDS configSource %s", configSource.Address)
		case Kubernetes:
			if srcAddress.Path == "" || srcAddress.Path == "/" {
				err2 := s.initK8SConfigStore(args)
				if err2 != nil {
					log.Warnf("Error loading k8s: %v", err2)
					return err2
				}
				log.Infof("Started Kubernetes configSource %s", configSource.Address)
			} else {
				log.Warnf("Not implemented, ignore: %v", configSource.Address)
				// TODO: handle k8s:// scheme for remote cluster. Use same mechanism as service registry,
				// using the cluster name as key to match a secret.
			}
		default:
			log.Warnf("Ignoring unsupported config source: %v", configSource.Address)
		}
	}
	return nil
}

// initInprocessAnalysisController spins up an instance of Galley which serves no purpose other than
// running Analyzers for status updates.  The Status Updater will eventually need to allow input from istiod
// to support config distribution status as well.
func (s *Server) initInprocessAnalysisController(args *PilotArgs) error {
	if s.statusManager == nil {
		s.initStatusManager(args)
	}
	s.addStartFunc(func(stop <-chan struct{}) error {
		go leaderelection.
			NewLeaderElection(args.Namespace, args.PodName, leaderelection.AnalyzeController, args.Revision, s.kubeClient).
<<<<<<< HEAD
			AddRunFunction(func(stop <-chan struct{}) {
				opts := args.RegistryOptions.KubeOptions
				cont, err := incluster.NewController(
					stop, s.RWConfigStore, s.kubeClient, args.Revision, args.Namespace, s.statusManager, opts.DomainSuffix, opts.EnableCRDScan)
=======
			AddRunFunction(func(leaderStop <-chan struct{}) {
				cont, err := incluster.NewController(leaderStop, s.RWConfigStore,
					s.kubeClient, args.Revision, args.Namespace, s.statusManager, args.RegistryOptions.KubeOptions.DomainSuffix)
>>>>>>> 2afa2f36
				if err != nil {
					return
				}
				cont.Run(leaderStop)
			}).Run(stop)
		return nil
	})
	return nil
}

func (s *Server) initStatusController(args *PilotArgs, writeStatus bool) {
	if s.statusManager == nil && writeStatus {
		s.initStatusManager(args)
	}
	s.statusReporter = &distribution.Reporter{
		UpdateInterval: features.StatusUpdateInterval,
		PodName:        args.PodName,
	}
	s.addStartFunc(func(stop <-chan struct{}) error {
		s.statusReporter.Init(s.environment.GetLedger(), stop)
		return nil
	})
	s.addTerminatingStartFunc(func(stop <-chan struct{}) error {
		if writeStatus {
			s.statusReporter.Start(s.kubeClient.Kube(), args.Namespace, args.PodName, stop)
		}
		return nil
	})
	s.XDSServer.StatusReporter = s.statusReporter
	if writeStatus {
		s.addTerminatingStartFunc(func(stop <-chan struct{}) error {
			leaderelection.
				NewLeaderElection(args.Namespace, args.PodName, leaderelection.StatusController, args.Revision, s.kubeClient).
				AddRunFunction(func(leaderStop <-chan struct{}) {
					// Controller should be created for calling the run function every time, so it can
					// avoid concurrently calling of informer Run() for controller in controller.Start
					controller := distribution.NewController(s.kubeClient.RESTConfig(), args.Namespace, s.RWConfigStore, s.statusManager)
					s.statusReporter.SetController(controller)
					controller.Start(leaderStop)
				}).Run(stop)
			return nil
		})
	}
}

func (s *Server) makeKubeConfigController(args *PilotArgs) (*crdclient.Client, error) {
	opts := crdclient.Option{
		Revision:      args.Revision,
		DomainSuffix:  args.RegistryOptions.KubeOptions.DomainSuffix,
		Identifier:    "crd-controller",
		EnableCRDScan: args.RegistryOptions.KubeOptions.EnableCRDScan,
	}
	if args.RegistryOptions.KubeOptions.DiscoveryNamespacesFilter != nil {
		opts.NamespacesFilter = args.RegistryOptions.KubeOptions.DiscoveryNamespacesFilter.Filter
	}
	return crdclient.New(s.kubeClient, opts)
}

func (s *Server) makeFileMonitor(fileDir string, domainSuffix string, configController model.ConfigStore) error {
	fileSnapshot := configmonitor.NewFileSnapshot(fileDir, collections.Pilot, domainSuffix)
	fileMonitor := configmonitor.NewMonitor("file-monitor", configController, fileSnapshot.ReadConfigFiles, fileDir)

	// Defer starting the file monitor until after the service is created.
	s.addStartFunc(func(stop <-chan struct{}) error {
		fileMonitor.Start(stop)
		return nil
	})

	return nil
}<|MERGE_RESOLUTION|>--- conflicted
+++ resolved
@@ -309,16 +309,10 @@
 	s.addStartFunc(func(stop <-chan struct{}) error {
 		go leaderelection.
 			NewLeaderElection(args.Namespace, args.PodName, leaderelection.AnalyzeController, args.Revision, s.kubeClient).
-<<<<<<< HEAD
-			AddRunFunction(func(stop <-chan struct{}) {
+			AddRunFunction(func(leaderStop <-chan struct{}) {
 				opts := args.RegistryOptions.KubeOptions
-				cont, err := incluster.NewController(
-					stop, s.RWConfigStore, s.kubeClient, args.Revision, args.Namespace, s.statusManager, opts.DomainSuffix, opts.EnableCRDScan)
-=======
-			AddRunFunction(func(leaderStop <-chan struct{}) {
 				cont, err := incluster.NewController(leaderStop, s.RWConfigStore,
-					s.kubeClient, args.Revision, args.Namespace, s.statusManager, args.RegistryOptions.KubeOptions.DomainSuffix)
->>>>>>> 2afa2f36
+					s.kubeClient, args.Revision, args.Namespace, s.statusManager, opts.DomainSuffix, opts.EnableCRDScan)
 				if err != nil {
 					return
 				}
