--- conflicted
+++ resolved
@@ -100,6 +100,11 @@
 
 func NewConfigGenTest(t test.Failer, opts TestOptions) *ConfigGenTest {
 	t.Helper()
+	stop := make(chan struct{})
+	t.Cleanup(func() {
+		close(stop)
+	})
+
 	configs := getConfigs(t, opts)
 	configStore := memory.MakeSkipValidation(collections.PilotGatewayAPI)
 
@@ -153,11 +158,7 @@
 		store:                configController,
 		env:                  env,
 		initialConfigs:       configs,
-<<<<<<< HEAD
-		stop:                 test.NewStop(t),
-=======
 		stop:                 stop,
->>>>>>> 3aa487bb
 		ConfigGen:            NewConfigGenerator(&model.DisabledCache{}),
 		MemRegistry:          msd,
 		Registry:             serviceDiscovery,
@@ -205,7 +206,7 @@
 		p.Metadata = &model.NodeMetadata{}
 	}
 	if p.Metadata.IstioVersion == "" {
-		p.Metadata.IstioVersion = "1.15.0"
+		p.Metadata.IstioVersion = "1.14.0"
 	}
 	if p.IstioVersion == nil {
 		p.IstioVersion = model.ParseIstioVersion(p.Metadata.IstioVersion)
