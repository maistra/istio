--- conflicted
+++ resolved
@@ -82,8 +82,7 @@
 // BuildDeltaClusters generates the deltas (add and delete) for a given proxy. Currently, only service changes are reflected with deltas.
 // Otherwise, we fall back onto generating everything.
 func (configgen *ConfigGeneratorImpl) BuildDeltaClusters(proxy *model.Proxy, updates *model.PushRequest,
-	watched *model.WatchedResource,
-) ([]*discovery.Resource, []string, model.XdsLogDetails, bool) {
+	watched *model.WatchedResource) ([]*discovery.Resource, []string, model.XdsLogDetails, bool) {
 	// if we can't use delta, fall back to generate all
 	if !shouldUseDelta(updates) {
 		cl, lg := configgen.BuildClusters(proxy, updates)
@@ -141,8 +140,7 @@
 
 // buildClusters builds clusters for the proxy with the services passed.
 func (configgen *ConfigGeneratorImpl) buildClusters(proxy *model.Proxy, req *model.PushRequest,
-	services []*model.Service,
-) ([]*discovery.Resource, model.XdsLogDetails) {
+	services []*model.Service) ([]*discovery.Resource, model.XdsLogDetails) {
 	clusters := make([]*cluster.Cluster, 0)
 	resources := model.Resources{}
 	envoyFilterPatches := req.Push.EnvoyFilters(proxy)
@@ -204,10 +202,46 @@
 	return true
 }
 
+type cacheStats struct {
+	hits, miss int
+}
+
+func (c cacheStats) empty() bool {
+	return c.hits == 0 && c.miss == 0
+}
+
+func (c cacheStats) merge(other cacheStats) cacheStats {
+	return cacheStats{
+		hits: c.hits + other.hits,
+		miss: c.miss + other.miss,
+	}
+}
+
+func buildClusterKey(service *model.Service, port *model.Port, cb *ClusterBuilder, proxy *model.Proxy, efKeys []string) *clusterCache {
+	clusterName := model.BuildSubsetKey(model.TrafficDirectionOutbound, "", service.Hostname, port.Port)
+	clusterKey := &clusterCache{
+		clusterName:     clusterName,
+		proxyVersion:    cb.proxyVersion,
+		locality:        cb.locality,
+		proxyClusterID:  cb.clusterID,
+		proxySidecar:    cb.sidecarProxy(),
+		proxyView:       cb.proxyView,
+		http2:           port.Protocol.IsHTTP2(),
+		downstreamAuto:  cb.sidecarProxy() && util.IsProtocolSniffingEnabledForOutboundPort(port),
+		supportsIPv4:    cb.supportsIPv4,
+		service:         service,
+		destinationRule: proxy.SidecarScope.DestinationRule(model.TrafficDirectionOutbound, proxy, service.Hostname),
+		envoyFilterKeys: efKeys,
+		metadataCerts:   cb.metadataCerts,
+		peerAuthVersion: cb.req.Push.AuthnPolicies.GetVersion(),
+		serviceAccounts: cb.req.Push.ServiceAccounts[service.Hostname][port.Port],
+	}
+	return clusterKey
+}
+
 // buildOutboundClusters generates all outbound (including subsets) clusters for a given proxy.
 func (configgen *ConfigGeneratorImpl) buildOutboundClusters(cb *ClusterBuilder, proxy *model.Proxy, cp clusterPatcher,
-	services []*model.Service,
-) ([]*discovery.Resource, cacheStats) {
+	services []*model.Service) ([]*discovery.Resource, cacheStats) {
 	resources := make([]*discovery.Resource, 0)
 	efKeys := cp.efw.Keys()
 	hit, miss := 0, 0
@@ -309,8 +343,7 @@
 // All SniDnat clusters are internal services in the mesh.
 // TODO enable cache - there is no blockers here, skipped to simplify the original caching implementation
 func (configgen *ConfigGeneratorImpl) buildOutboundSniDnatClusters(proxy *model.Proxy, req *model.PushRequest,
-	cp clusterPatcher,
-) []*cluster.Cluster {
+	cp clusterPatcher) []*cluster.Cluster {
 	clusters := make([]*cluster.Cluster, 0)
 	cb := NewClusterBuilder(proxy, req, nil)
 
@@ -366,8 +399,7 @@
 }
 
 func (configgen *ConfigGeneratorImpl) buildInboundClusters(cb *ClusterBuilder, proxy *model.Proxy, instances []*model.ServiceInstance,
-	cp clusterPatcher,
-) []*cluster.Cluster {
+	cp clusterPatcher) []*cluster.Cluster {
 	clusters := make([]*cluster.Cluster, 0)
 
 	// The inbound clusters for a node depends on whether the node has a SidecarScope with inbound listeners
@@ -470,12 +502,7 @@
 }
 
 func findOrCreateServiceInstance(instances []*model.ServiceInstance,
-<<<<<<< HEAD
-	ingressListener *networking.IstioIngressListener, sidecar string, sidecarns string,
-) *model.ServiceInstance {
-=======
 	ingressListener *networking.IstioIngressListener, sidecar string, sidecarns string) *model.ServiceInstance {
->>>>>>> 3aa487bb
 	for _, realInstance := range instances {
 		if realInstance.Endpoint.EndpointPort == ingressListener.Port.Number {
 			// We need to create a copy of the instance, as it is modified later while building clusters/listeners.
@@ -524,8 +551,7 @@
 
 // SelectTrafficPolicyComponents returns the components of TrafficPolicy that should be used for given port.
 func selectTrafficPolicyComponents(policy *networking.TrafficPolicy) (
-	*networking.ConnectionPoolSettings, *networking.OutlierDetection, *networking.LoadBalancerSettings, *networking.ClientTLSSettings,
-) {
+	*networking.ConnectionPoolSettings, *networking.OutlierDetection, *networking.LoadBalancerSettings, *networking.ClientTLSSettings) {
 	if policy == nil {
 		return nil, nil, nil, nil
 	}
@@ -685,8 +711,7 @@
 }
 
 func applyLoadBalancer(c *cluster.Cluster, lb *networking.LoadBalancerSettings, port *model.Port,
-	locality *core.Locality, proxyLabels map[string]string, meshConfig *meshconfig.MeshConfig,
-) {
+	locality *core.Locality, proxyLabels map[string]string, meshConfig *meshconfig.MeshConfig) {
 	localityLbSetting := loadbalancer.GetLocalityLbSetting(meshConfig.GetLocalityLbSetting(), lb.GetLocalityLbSetting())
 	if localityLbSetting != nil {
 		if c.CommonLbConfig == nil {
@@ -791,8 +816,7 @@
 }
 
 func applyLocalityLBSetting(locality *core.Locality, proxyLabels map[string]string, cluster *cluster.Cluster,
-	localityLB *networking.LocalityLoadBalancerSetting,
-) {
+	localityLB *networking.LocalityLoadBalancerSetting) {
 	// Failover should only be applied with outlier detection, or traffic will never failover.
 	enabledFailover := cluster.OutlierDetection != nil
 	if cluster.LoadAssignment != nil {
