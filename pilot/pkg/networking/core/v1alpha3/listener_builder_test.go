--- conflicted
+++ resolved
@@ -22,21 +22,14 @@
 
 	core "github.com/envoyproxy/go-control-plane/envoy/config/core/v3"
 	listener "github.com/envoyproxy/go-control-plane/envoy/config/listener/v3"
-	hcm "github.com/envoyproxy/go-control-plane/envoy/extensions/filters/network/http_connection_manager/v3"
 	tls "github.com/envoyproxy/go-control-plane/envoy/extensions/transport_sockets/tls/v3"
 	"github.com/envoyproxy/go-control-plane/pkg/wellknown"
 	"github.com/golang/protobuf/jsonpb"
-	wrappers "github.com/golang/protobuf/ptypes/wrappers"
 	"google.golang.org/protobuf/types/known/structpb"
 
-	meshconfig "istio.io/api/mesh/v1alpha1"
 	networking "istio.io/api/networking/v1alpha3"
 	"istio.io/istio/pilot/pkg/features"
 	"istio.io/istio/pilot/pkg/model"
-<<<<<<< HEAD
-	"istio.io/istio/pilot/pkg/networking/plugin/authz"
-=======
->>>>>>> 3aa487bb
 	"istio.io/istio/pilot/pkg/networking/util"
 	"istio.io/istio/pilot/test/xdstest"
 	"istio.io/istio/pkg/config"
@@ -394,45 +387,6 @@
 					{
 						Name: "outbound-listener",
 					},
-					{
-						Name: "new-outbound-listener",
-					},
-				},
-			},
-		},
-		{
-			name:  "remove HTTP Proxy listener",
-			proxy: sidecarProxy,
-			fields: fields{
-				httpProxyListener: &listener.Listener{
-					Name: "127.0.0.1_81",
-					Address: &core.Address{
-						Address: &core.Address_SocketAddress{
-							SocketAddress: &core.SocketAddress{
-								PortSpecifier: &core.SocketAddress_PortValue{
-									PortValue: 81,
-								},
-							},
-						},
-					},
-					FilterChains: []*listener.FilterChain{
-						{
-							Filters: []*listener.Filter{
-								{
-									Name: wellknown.HTTPConnectionManager,
-								},
-							},
-						},
-					},
-				},
-			},
-			want: fields{
-				inboundListeners: []*listener.Listener{
-					{
-						Name: "new-inbound-listener",
-					},
-				},
-				outboundListeners: []*listener.Listener{
 					{
 						Name: "new-outbound-listener",
 					},
@@ -814,77 +768,4 @@
   mtls:
     mode: %s
 `, m)
-<<<<<<< HEAD
-}
-
-func TestHCMInternalAddressConfig(t *testing.T) {
-	cg := NewConfigGenTest(t, TestOptions{})
-	sidecarProxy := cg.SetupProxy(&model.Proxy{ConfigNamespace: "not-default"})
-	test.SetBoolForTest(t, &features.EnableHCMInternalNetworks, true)
-	push := cg.PushContext()
-	cases := []struct {
-		name           string
-		networks       *meshconfig.MeshNetworks
-		expectedconfig *hcm.HttpConnectionManager_InternalAddressConfig
-	}{
-		{
-			name:           "nil networks",
-			expectedconfig: nil,
-		},
-		{
-			name:           "empty networks",
-			networks:       &meshconfig.MeshNetworks{},
-			expectedconfig: nil,
-		},
-		{
-			name: "networks populated",
-			networks: &meshconfig.MeshNetworks{
-				Networks: map[string]*meshconfig.Network{
-					"default": {
-						Endpoints: []*meshconfig.Network_NetworkEndpoints{
-							{
-								Ne: &meshconfig.Network_NetworkEndpoints_FromCidr{
-									FromCidr: "192.168/16",
-								},
-							},
-							{
-								Ne: &meshconfig.Network_NetworkEndpoints_FromCidr{
-									FromCidr: "172.16/12",
-								},
-							},
-						},
-					},
-				},
-			},
-			expectedconfig: &hcm.HttpConnectionManager_InternalAddressConfig{
-				CidrRanges: []*core.CidrRange{
-					{
-						AddressPrefix: "192.168",
-						PrefixLen:     &wrappers.UInt32Value{Value: 16},
-					},
-					{
-						AddressPrefix: "172.16",
-						PrefixLen:     &wrappers.UInt32Value{Value: 12},
-					},
-				},
-			},
-		},
-	}
-	for _, tt := range cases {
-		t.Run(tt.name, func(t *testing.T) {
-			push.Networks = tt.networks
-			lb := &ListenerBuilder{
-				push:               push,
-				node:               sidecarProxy,
-				authzCustomBuilder: &authz.Builder{},
-				authzBuilder:       &authz.Builder{},
-			}
-			httpConnManager := lb.buildHTTPConnectionManager(&httpListenerOpts{})
-			if !reflect.DeepEqual(tt.expectedconfig, httpConnManager.InternalAddressConfig) {
-				t.Errorf("unexpected internal address config, expected: %v, got :%v", tt.expectedconfig, httpConnManager.InternalAddressConfig)
-			}
-		})
-	}
-=======
->>>>>>> 3aa487bb
 }