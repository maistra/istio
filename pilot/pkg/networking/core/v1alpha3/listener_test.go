--- conflicted
+++ resolved
@@ -2411,12 +2411,7 @@
 }
 
 func buildOutboundListeners(t *testing.T, proxy *model.Proxy, sidecarConfig *config.Config,
-<<<<<<< HEAD
-	virtualService *config.Config, services ...*model.Service,
-) []*listener.Listener {
-=======
 	virtualService *config.Config, services ...*model.Service) []*listener.Listener {
->>>>>>> 3aa487bb
 	t.Helper()
 	cg := NewConfigGenTest(t, TestOptions{
 		Services:       services,
