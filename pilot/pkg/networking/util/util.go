// Copyright Istio Authors
//
// Licensed under the Apache License, Version 2.0 (the "License");
// you may not use this file except in compliance with the License.
// You may obtain a copy of the License at
//
//     http://www.apache.org/licenses/LICENSE-2.0
//
// Unless required by applicable law or agreed to in writing, software
// distributed under the License is distributed on an "AS IS" BASIS,
// WITHOUT WARRANTIES OR CONDITIONS OF ANY KIND, either express or implied.
// See the License for the specific language governing permissions and
// limitations under the License.

package util

import (
	"fmt"
	"net"
	"sort"
	"strconv"
	"strings"

	core "github.com/envoyproxy/go-control-plane/envoy/config/core/v3"
	endpoint "github.com/envoyproxy/go-control-plane/envoy/config/endpoint/v3"
	listener "github.com/envoyproxy/go-control-plane/envoy/config/listener/v3"
	route "github.com/envoyproxy/go-control-plane/envoy/config/route/v3"
	http_conn "github.com/envoyproxy/go-control-plane/envoy/extensions/filters/network/http_connection_manager/v3"
	matcher "github.com/envoyproxy/go-control-plane/envoy/type/matcher/v3"
	"github.com/envoyproxy/go-control-plane/pkg/wellknown"
	"google.golang.org/protobuf/encoding/prototext"
	"google.golang.org/protobuf/proto"
	"google.golang.org/protobuf/types/known/anypb"
	"google.golang.org/protobuf/types/known/structpb"
	"google.golang.org/protobuf/types/known/wrapperspb"

	meshconfig "istio.io/api/mesh/v1alpha1"
	networking "istio.io/api/networking/v1alpha3"
	"istio.io/istio/pilot/pkg/features"
	"istio.io/istio/pilot/pkg/model"
	istionetworking "istio.io/istio/pilot/pkg/networking"
	"istio.io/istio/pkg/cluster"
	"istio.io/istio/pkg/config"
	"istio.io/istio/pkg/config/labels"
	"istio.io/istio/pkg/network"
	"istio.io/istio/pkg/proto/merge"
	"istio.io/istio/pkg/util/strcase"
	"istio.io/pkg/log"
)

const (
	// BlackHoleCluster to catch traffic from routes with unresolved clusters. Traffic arriving here goes nowhere.
	BlackHoleCluster = "BlackHoleCluster"
	// BlackHole is the name of the virtual host and route name used to block all traffic
	BlackHole = "block_all"
	// PassthroughCluster to forward traffic to the original destination requested. This cluster is used when
	// traffic does not match any listener in envoy.
	PassthroughCluster = "PassthroughCluster"
	// Passthrough is the name of the virtual host used to forward traffic to the
	// PassthroughCluster
	Passthrough = "allow_any"
	// PassthroughFilterChain to catch traffic that doesn't match other filter chains.
	PassthroughFilterChain = "PassthroughFilterChain"

	// Inbound pass through cluster need to the bind the loopback ip address for the security and loop avoidance.
	InboundPassthroughClusterIpv4 = "InboundPassthroughClusterIpv4"
	InboundPassthroughClusterIpv6 = "InboundPassthroughClusterIpv6"

	// SniClusterFilter is the name of the sni_cluster envoy filter
	SniClusterFilter = "envoy.filters.network.sni_cluster"

	// IstioMetadataKey is the key under which metadata is added to a route or cluster
	// regarding the virtual service or destination rule used for each
	IstioMetadataKey = "istio"

	// EnvoyTransportSocketMetadataKey is the key under which metadata is added to an endpoint
	// which determines the endpoint level transport socket configuration.
	EnvoyTransportSocketMetadataKey = "envoy.transport_socket_match"

<<<<<<< HEAD
=======
	// EnvoyRawBufferSocketName matched with hardcoded built-in Envoy transport name which determines
	// endpoint level plantext transport socket configuration
	EnvoyRawBufferSocketName = wellknown.TransportSocketRawBuffer

	// EnvoyTLSSocketName matched with hardcoded built-in Envoy transport name which determines endpoint
	// level tls transport socket configuration
	EnvoyTLSSocketName = wellknown.TransportSocketTls

	// EnvoyQUICSocketName matched with hardcoded built-in Envoy transport name which determines endpoint
	// level QUIC transport socket configuration
	EnvoyQUICSocketName = wellknown.TransportSocketQuic

>>>>>>> 3aa487bb
	// Well-known header names
	AltSvcHeader = "alt-svc"
)

// ALPNH2Only advertises that Proxy is going to use HTTP/2 when talking to the cluster.
var ALPNH2Only = []string{"h2"}

// ALPNInMeshH2 advertises that Proxy is going to use HTTP/2 when talking to the in-mesh cluster.
// The custom "istio" value indicates in-mesh traffic and it's going to be used for routing decisions.
// Once Envoy supports client-side ALPN negotiation, this should be {"istio", "h2", "http/1.1"}.
var ALPNInMeshH2 = []string{"istio", "h2"}

// ALPNInMeshH2WithMxc advertises that Proxy is going to use HTTP/2 when talking to the in-mesh cluster.
// The custom "istio" value indicates in-mesh traffic and it's going to be used for routing decisions.
// The custom "istio-peer-exchange" value indicates, metadata exchange is enabled for TCP.
var ALPNInMeshH2WithMxc = []string{"istio-peer-exchange", "istio", "h2"}

// ALPNInMesh advertises that Proxy is going to talk to the in-mesh cluster.
// The custom "istio" value indicates in-mesh traffic and it's going to be used for routing decisions.
var ALPNInMesh = []string{"istio"}

// ALPNInMeshWithMxc advertises that Proxy is going to talk to the in-mesh cluster and has metadata exchange enabled for
// TCP. The custom "istio-peer-exchange" value indicates, metadata exchange is enabled for TCP. The custom "istio" value
// indicates in-mesh traffic and it's going to be used for routing decisions.
var ALPNInMeshWithMxc = []string{"istio-peer-exchange", "istio"}

// ALPNHttp advertises that Proxy is going to talking either http2 or http 1.1.
var ALPNHttp = []string{"h2", "http/1.1"}

// ALPNHttp3OverQUIC advertises that Proxy is going to talk HTTP/3 over QUIC
var ALPNHttp3OverQUIC = []string{"h3"}

// ALPNDownstreamWithMxc advertises that Proxy is going to talk either tcp(for metadata exchange), http2 or http 1.1.
var ALPNDownstreamWithMxc = []string{"istio-peer-exchange", "h2", "http/1.1"}

// RegexEngine is the default google RE2 regex engine.
var RegexEngine = &matcher.RegexMatcher_GoogleRe2{GoogleRe2: &matcher.RegexMatcher_GoogleRE2{}}

func getMaxCidrPrefix(addr string) uint32 {
	ip := net.ParseIP(addr)
	if ip.To4() == nil {
		// ipv6 address
		return 128
	}
	// ipv4 address
	return 32
}

func ListContains(haystack []string, needle string) bool {
	for _, n := range haystack {
		if needle == n {
			return true
		}
	}
	return false
}

// ConvertAddressToCidr converts from string to CIDR proto
func ConvertAddressToCidr(addr string) *core.CidrRange {
	if len(addr) == 0 {
		return nil
	}

	cidr := &core.CidrRange{
		AddressPrefix: addr,
		PrefixLen: &wrapperspb.UInt32Value{
			Value: getMaxCidrPrefix(addr),
		},
	}

	if strings.Contains(addr, "/") {
		parts := strings.Split(addr, "/")
		cidr.AddressPrefix = parts[0]
		prefix, _ := strconv.Atoi(parts[1])
		cidr.PrefixLen.Value = uint32(prefix)
	}
	return cidr
}

// BuildAddress returns a SocketAddress with the given ip and port or uds.
func BuildAddress(bind string, port uint32) *core.Address {
	address := BuildNetworkAddress(bind, port, istionetworking.TransportProtocolTCP)
	if address != nil {
		return address
	}

	return &core.Address{
		Address: &core.Address_Pipe{
			Pipe: &core.Pipe{
				Path: strings.TrimPrefix(bind, model.UnixAddressPrefix),
			},
		},
	}
}

func BuildNetworkAddress(bind string, port uint32, transport istionetworking.TransportProtocol) *core.Address {
	if port == 0 {
		return nil
	}
	return &core.Address{
		Address: &core.Address_SocketAddress{
			SocketAddress: &core.SocketAddress{
				Address:  bind,
				Protocol: transport.ToEnvoySocketProtocol(),
				PortSpecifier: &core.SocketAddress_PortValue{
					PortValue: port,
				},
			},
		},
	}
}

// MessageToAnyWithError converts from proto message to proto Any
func MessageToAnyWithError(msg proto.Message) (*anypb.Any, error) {
	b, err := proto.MarshalOptions{Deterministic: true}.Marshal(msg)
	if err != nil {
		return nil, err
	}
	return &anypb.Any{
		// nolint: staticcheck
		TypeUrl: "type.googleapis.com/" + string(msg.ProtoReflect().Descriptor().FullName()),
		Value:   b,
	}, nil
}

// MessageToAny converts from proto message to proto Any
func MessageToAny(msg proto.Message) *anypb.Any {
	out, err := MessageToAnyWithError(msg)
	if err != nil {
		log.Error(fmt.Sprintf("error marshaling Any %s: %v", prototext.Format(msg), err))
		return nil
	}
	return out
}

// SortVirtualHosts sorts a slice of virtual hosts by name.
//
// Envoy computes a hash of RDS to see if things have changed - hash is affected by order of elements in the filter. Therefore
// we sort virtual hosts by name before handing them back so the ordering is stable across HTTP Route Configs.
func SortVirtualHosts(hosts []*route.VirtualHost) {
	if len(hosts) < 2 {
		return
	}
	sort.SliceStable(hosts, func(i, j int) bool {
		return hosts[i].Name < hosts[j].Name
	})
}

// IsIstioVersionGE114 checks whether the given Istio version is greater than or equals 1.14.
func IsIstioVersionGE114(version *model.IstioVersion) bool {
	return version == nil ||
		version.Compare(&model.IstioVersion{Major: 1, Minor: 14, Patch: -1}) >= 0
}

func IsProtocolSniffingEnabledForPort(port *model.Port) bool {
	return features.EnableProtocolSniffingForOutbound && port.Protocol.IsUnsupported()
}

func IsProtocolSniffingEnabledForInboundPort(port *model.Port) bool {
	return features.EnableProtocolSniffingForInbound && port.Protocol.IsUnsupported()
}

func IsProtocolSniffingEnabledForOutboundPort(port *model.Port) bool {
	return features.EnableProtocolSniffingForOutbound && port.Protocol.IsUnsupported()
}

// ConvertLocality converts '/' separated locality string to Locality struct.
func ConvertLocality(locality string) *core.Locality {
	if locality == "" {
		return &core.Locality{}
	}

	region, zone, subzone := model.SplitLocalityLabel(locality)
	return &core.Locality{
		Region:  region,
		Zone:    zone,
		SubZone: subzone,
	}
}

// LocalityToString converts Locality struct to '/' separated locality string.
func LocalityToString(l *core.Locality) string {
	if l == nil {
		return ""
	}
	resp := l.Region
	if l.Zone == "" {
		return resp
	}
	resp += "/" + l.Zone
	if l.SubZone == "" {
		return resp
	}
	resp += "/" + l.SubZone
	return resp
}

// IsLocalityEmpty checks if a locality is empty (checking region is good enough, based on how its initialized)
func IsLocalityEmpty(locality *core.Locality) bool {
	if locality == nil || (len(locality.GetRegion()) == 0) {
		return true
	}
	return false
}

func LocalityMatch(proxyLocality *core.Locality, ruleLocality string) bool {
	ruleRegion, ruleZone, ruleSubzone := model.SplitLocalityLabel(ruleLocality)
	regionMatch := ruleRegion == "*" || proxyLocality.GetRegion() == ruleRegion
	zoneMatch := ruleZone == "*" || ruleZone == "" || proxyLocality.GetZone() == ruleZone
	subzoneMatch := ruleSubzone == "*" || ruleSubzone == "" || proxyLocality.GetSubZone() == ruleSubzone

	if regionMatch && zoneMatch && subzoneMatch {
		return true
	}
	return false
}

func LbPriority(proxyLocality, endpointsLocality *core.Locality) int {
	if proxyLocality.GetRegion() == endpointsLocality.GetRegion() {
		if proxyLocality.GetZone() == endpointsLocality.GetZone() {
			if proxyLocality.GetSubZone() == endpointsLocality.GetSubZone() {
				return 0
			}
			return 1
		}
		return 2
	}
	return 3
}

// return a shallow copy ClusterLoadAssignment
func CloneClusterLoadAssignment(original *endpoint.ClusterLoadAssignment) *endpoint.ClusterLoadAssignment {
	if original == nil {
		return nil
	}
	out := &endpoint.ClusterLoadAssignment{}

	out.ClusterName = original.ClusterName
	out.Endpoints = cloneLocalityLbEndpoints(original.Endpoints)
	out.Policy = original.Policy

	return out
}

// return a shallow copy LocalityLbEndpoints
func cloneLocalityLbEndpoints(endpoints []*endpoint.LocalityLbEndpoints) []*endpoint.LocalityLbEndpoints {
	out := make([]*endpoint.LocalityLbEndpoints, 0, len(endpoints))
	for _, ep := range endpoints {
		clone := CloneLocalityLbEndpoint(ep)
		out = append(out, clone)
	}
	return out
}

// return a shallow copy of LocalityLbEndpoints
func CloneLocalityLbEndpoint(ep *endpoint.LocalityLbEndpoints) *endpoint.LocalityLbEndpoints {
	clone := &endpoint.LocalityLbEndpoints{}
	clone.Locality = ep.Locality
	clone.LbEndpoints = ep.LbEndpoints
	clone.Proximity = ep.Proximity
	clone.Priority = ep.Priority
	if ep.LoadBalancingWeight != nil {
		clone.LoadBalancingWeight = &wrapperspb.UInt32Value{
			Value: ep.GetLoadBalancingWeight().GetValue(),
		}
	}
	return clone
}

// BuildConfigInfoMetadata builds core.Metadata struct containing the
// name.namespace of the config, the type, etc.
func BuildConfigInfoMetadata(config config.Meta) *core.Metadata {
	return AddConfigInfoMetadata(nil, config)
}

// AddConfigInfoMetadata adds name.namespace of the config, the type, etc
// to the given core.Metadata struct, if metadata is not initialized, build a new metadata.
func AddConfigInfoMetadata(metadata *core.Metadata, config config.Meta) *core.Metadata {
	if metadata == nil {
		metadata = &core.Metadata{
			FilterMetadata: map[string]*structpb.Struct{},
		}
	}
	s := "/apis/" + config.GroupVersionKind.Group + "/" + config.GroupVersionKind.Version + "/namespaces/" + config.Namespace + "/" +
		strcase.CamelCaseToKebabCase(config.GroupVersionKind.Kind) + "/" + config.Name
	if _, ok := metadata.FilterMetadata[IstioMetadataKey]; !ok {
		metadata.FilterMetadata[IstioMetadataKey] = &structpb.Struct{
			Fields: map[string]*structpb.Value{},
		}
	}
	metadata.FilterMetadata[IstioMetadataKey].Fields["config"] = &structpb.Value{
		Kind: &structpb.Value_StringValue{
			StringValue: s,
		},
	}
	return metadata
}

// AddSubsetToMetadata will insert the subset name supplied. This should be called after the initial
// "istio" metadata has been created for the cluster. If the "istio" metadata field is not already
// defined, the subset information will not be added (to prevent adding this information where not
// needed). This is used for telemetry reporting.
func AddSubsetToMetadata(md *core.Metadata, subset string) {
	if istioMeta, ok := md.FilterMetadata[IstioMetadataKey]; ok {
		istioMeta.Fields["subset"] = &structpb.Value{
			Kind: &structpb.Value_StringValue{
				StringValue: subset,
			},
		}
	}
}

// IsHTTPFilterChain returns true if the filter chain contains a HTTP connection manager filter
func IsHTTPFilterChain(filterChain *listener.FilterChain) bool {
	for _, f := range filterChain.Filters {
		if f.Name == wellknown.HTTPConnectionManager {
			return true
		}
	}
	return false
}

// MergeAnyWithAny merges a given any typed message into the given Any typed message by dynamically inferring the
// type of Any
func MergeAnyWithAny(dst *anypb.Any, src *anypb.Any) (*anypb.Any, error) {
	// Assuming that Pilot is compiled with this type [which should always be the case]
	var err error

	// get an object of type used by this message
	dstX, err := dst.UnmarshalNew()
	if err != nil {
		return nil, err
	}

	// get an object of type used by this message
	srcX, err := src.UnmarshalNew()
	if err != nil {
		return nil, err
	}

	// Merge the two typed protos
	merge.Merge(dstX, srcX)
	var retVal *anypb.Any

	// Convert the merged proto back to dst
	if retVal, err = anypb.New(dstX); err != nil {
		return nil, err
	}

	return retVal, nil
}

// BuildLbEndpointMetadata adds metadata values to a lb endpoint
func BuildLbEndpointMetadata(networkID network.ID, tlsMode, workloadname, namespace string,
	clusterID cluster.ID, labels labels.Instance,
) *core.Metadata {
	if networkID == "" && (tlsMode == "" || tlsMode == model.DisabledTLSModeLabel) &&
		(!features.EndpointTelemetryLabel || !features.EnableTelemetryLabel) {
		return nil
	}

	metadata := &core.Metadata{
		FilterMetadata: map[string]*structpb.Struct{},
	}

	if tlsMode != "" && tlsMode != model.DisabledTLSModeLabel {
		metadata.FilterMetadata[EnvoyTransportSocketMetadataKey] = &structpb.Struct{
			Fields: map[string]*structpb.Value{
				model.TLSModeLabelShortname: {Kind: &structpb.Value_StringValue{StringValue: tlsMode}},
			},
		}
	}

	// Add compressed telemetry metadata. Note this is a short term solution to make server workload metadata
	// available at client sidecar, so that telemetry filter could use for metric labels. This is useful for two cases:
	// server does not have sidecar injected, and request fails to reach server and thus metadata exchange does not happen.
	// Due to performance concern, telemetry metadata is compressed into a semicolon separted string:
	// workload-name;namespace;canonical-service-name;canonical-service-revision;cluster-id.
	if features.EndpointTelemetryLabel {
		var sb strings.Builder
		sb.WriteString(workloadname)
		sb.WriteString(";")
		sb.WriteString(namespace)
		sb.WriteString(";")
		if csn, ok := labels[model.IstioCanonicalServiceLabelName]; ok {
			sb.WriteString(csn)
		}
		sb.WriteString(";")
		if csr, ok := labels[model.IstioCanonicalServiceRevisionLabelName]; ok {
			sb.WriteString(csr)
		}
		sb.WriteString(";")
		sb.WriteString(clusterID.String())
		addIstioEndpointLabel(metadata, "workload", &structpb.Value{Kind: &structpb.Value_StringValue{StringValue: sb.String()}})
	}

	return metadata
}

// MaybeApplyTLSModeLabel may or may not update the metadata for the Envoy transport socket matches for auto mTLS.
func MaybeApplyTLSModeLabel(ep *endpoint.LbEndpoint, tlsMode string) (*endpoint.LbEndpoint, bool) {
	if ep == nil || ep.Metadata == nil {
		return nil, false
	}
	epTLSMode := ""
	if ep.Metadata.FilterMetadata != nil {
		if v, ok := ep.Metadata.FilterMetadata[EnvoyTransportSocketMetadataKey]; ok {
			epTLSMode = v.Fields[model.TLSModeLabelShortname].GetStringValue()
		}
	}
	// Normalize the tls label name before comparison. This ensure we won't falsely cloning
	// the endpoint when they are "" and model.DisabledTLSModeLabel.
	if epTLSMode == model.DisabledTLSModeLabel {
		epTLSMode = ""
	}
	if tlsMode == model.DisabledTLSModeLabel {
		tlsMode = ""
	}
	if epTLSMode == tlsMode {
		return nil, false
	}
	// We make a copy instead of modifying on existing endpoint pointer directly to avoid data race.
	// See https://github.com/istio/istio/issues/34227 for details.
	newEndpoint := proto.Clone(ep).(*endpoint.LbEndpoint)
	if tlsMode != "" && tlsMode != model.DisabledTLSModeLabel {
		newEndpoint.Metadata.FilterMetadata[EnvoyTransportSocketMetadataKey] = &structpb.Struct{
			Fields: map[string]*structpb.Value{
				model.TLSModeLabelShortname: {Kind: &structpb.Value_StringValue{StringValue: tlsMode}},
			},
		}
	} else {
		delete(newEndpoint.Metadata.FilterMetadata, EnvoyTransportSocketMetadataKey)
	}
	return newEndpoint, true
}

func addIstioEndpointLabel(metadata *core.Metadata, key string, val *structpb.Value) {
	if _, ok := metadata.FilterMetadata[IstioMetadataKey]; !ok {
		metadata.FilterMetadata[IstioMetadataKey] = &structpb.Struct{
			Fields: map[string]*structpb.Value{},
		}
	}

	metadata.FilterMetadata[IstioMetadataKey].Fields[key] = val
}

// IsAllowAnyOutbound checks if allow_any is enabled for outbound traffic
func IsAllowAnyOutbound(node *model.Proxy) bool {
	return node.SidecarScope != nil &&
		node.SidecarScope.OutboundTrafficPolicy != nil &&
		node.SidecarScope.OutboundTrafficPolicy.Mode == networking.OutboundTrafficPolicy_ALLOW_ANY
}

func StringToExactMatch(in []string) []*matcher.StringMatcher {
	if len(in) == 0 {
		return nil
	}
	res := make([]*matcher.StringMatcher, 0, len(in))
	for _, s := range in {
		res = append(res, &matcher.StringMatcher{
			MatchPattern: &matcher.StringMatcher_Exact{Exact: s},
		})
	}
	return res
}

func StringToPrefixMatch(in []string) []*matcher.StringMatcher {
	if len(in) == 0 {
		return nil
	}
	res := make([]*matcher.StringMatcher, 0, len(in))
	for _, s := range in {
		res = append(res, &matcher.StringMatcher{
			MatchPattern: &matcher.StringMatcher_Prefix{Prefix: s},
		})
	}
	return res
}

func ConvertToEnvoyMatches(in []*networking.StringMatch) []*matcher.StringMatcher {
	res := make([]*matcher.StringMatcher, 0, len(in))

	for _, im := range in {
		if em := ConvertToEnvoyMatch(im); em != nil {
			res = append(res, em)
		}
	}

	return res
}

func ConvertToEnvoyMatch(in *networking.StringMatch) *matcher.StringMatcher {
	switch m := in.MatchType.(type) {
	case *networking.StringMatch_Exact:
		return &matcher.StringMatcher{MatchPattern: &matcher.StringMatcher_Exact{Exact: m.Exact}}
	case *networking.StringMatch_Prefix:
		return &matcher.StringMatcher{MatchPattern: &matcher.StringMatcher_Prefix{Prefix: m.Prefix}}
	case *networking.StringMatch_Regex:
		return &matcher.StringMatcher{
			MatchPattern: &matcher.StringMatcher_SafeRegex{
				SafeRegex: &matcher.RegexMatcher{
					EngineType: RegexEngine,
					Regex:      m.Regex,
				},
			},
		}
	}
	return nil
}

func StringSliceEqual(a, b []string) bool {
	if len(a) != len(b) {
		return false
	}

	for i := range a {
		if a[i] != b[i] {
			return false
		}
	}

	return true
}

func UInt32SliceEqual(a, b []uint32) bool {
	if len(a) != len(b) {
		return false
	}

	for i := range a {
		if a[i] != b[i] {
			return false
		}
	}

	return true
}

func CidrRangeSliceEqual(a, b []*core.CidrRange) bool {
	if len(a) != len(b) {
		return false
	}

	for i := range a {
		netA, err := toIPNet(a[i])
		if err != nil {
			return false
		}
		netB, err := toIPNet(b[i])
		if err != nil {
			return false
		}
		if netA.IP.String() != netB.IP.String() {
			return false
		}
	}

	return true
}

func toIPNet(c *core.CidrRange) (*net.IPNet, error) {
	_, cA, err := net.ParseCIDR(c.AddressPrefix + "/" + strconv.Itoa(int(c.PrefixLen.GetValue())))
	if err != nil {
		log.Errorf("failed to parse CidrRange %v as IPNet: %v", c, err)
	}
	return cA, err
}

// meshconfig ForwardClientCertDetails and the Envoy config enum are off by 1
// due to the UNDEFINED in the meshconfig ForwardClientCertDetails
func MeshConfigToEnvoyForwardClientCertDetails(c meshconfig.Topology_ForwardClientCertDetails) http_conn.HttpConnectionManager_ForwardClientCertDetails {
	return http_conn.HttpConnectionManager_ForwardClientCertDetails(c - 1)
}

// ByteCount returns a human readable byte format
// Inspired by https://yourbasic.org/golang/formatting-byte-size-to-human-readable-format/
func ByteCount(b int) string {
	const unit = 1000
	if b < unit {
		return fmt.Sprintf("%dB", b)
	}
	div, exp := int64(unit), 0
	for n := b / unit; n >= unit; n /= unit {
		div *= unit
		exp++
	}
	return fmt.Sprintf("%.1f%cB",
		float64(b)/float64(div), "kMGTPE"[exp])
}

// IPv6Compliant encloses ipv6 addresses in square brackets followed by port number in Host header/URIs
func IPv6Compliant(host string) string {
	if strings.Contains(host, ":") {
		return "[" + host + "]"
	}
	return host
}

// DomainName builds the domain name for a given host and port
func DomainName(host string, port int) string {
	return net.JoinHostPort(host, strconv.Itoa(port))
}<|MERGE_RESOLUTION|>--- conflicted
+++ resolved
@@ -77,8 +77,6 @@
 	// which determines the endpoint level transport socket configuration.
 	EnvoyTransportSocketMetadataKey = "envoy.transport_socket_match"
 
-<<<<<<< HEAD
-=======
 	// EnvoyRawBufferSocketName matched with hardcoded built-in Envoy transport name which determines
 	// endpoint level plantext transport socket configuration
 	EnvoyRawBufferSocketName = wellknown.TransportSocketRawBuffer
@@ -91,7 +89,6 @@
 	// level QUIC transport socket configuration
 	EnvoyQUICSocketName = wellknown.TransportSocketQuic
 
->>>>>>> 3aa487bb
 	// Well-known header names
 	AltSvcHeader = "alt-svc"
 )
@@ -126,6 +123,9 @@
 
 // ALPNDownstreamWithMxc advertises that Proxy is going to talk either tcp(for metadata exchange), http2 or http 1.1.
 var ALPNDownstreamWithMxc = []string{"istio-peer-exchange", "h2", "http/1.1"}
+
+// ALPNDownstream advertises that Proxy is going to talk http2 or http 1.1.
+var ALPNDownstream = []string{"h2", "http/1.1"}
 
 // RegexEngine is the default google RE2 regex engine.
 var RegexEngine = &matcher.RegexMatcher_GoogleRe2{GoogleRe2: &matcher.RegexMatcher_GoogleRE2{}}
@@ -446,8 +446,7 @@
 
 // BuildLbEndpointMetadata adds metadata values to a lb endpoint
 func BuildLbEndpointMetadata(networkID network.ID, tlsMode, workloadname, namespace string,
-	clusterID cluster.ID, labels labels.Instance,
-) *core.Metadata {
+	clusterID cluster.ID, labels labels.Instance) *core.Metadata {
 	if networkID == "" && (tlsMode == "" || tlsMode == model.DisabledTLSModeLabel) &&
 		(!features.EndpointTelemetryLabel || !features.EnableTelemetryLabel) {
 		return nil
