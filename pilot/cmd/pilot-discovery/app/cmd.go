--- conflicted
+++ resolved
@@ -45,10 +45,6 @@
 		Short:        "Istio Pilot.",
 		Long:         "Istio Pilot provides fleet-wide traffic management capabilities in the Istio Service Mesh.",
 		SilenceUsage: true,
-		FParseErrWhitelist: cobra.FParseErrWhitelist{
-			// Allow unknown flags for backward-compatibility.
-			UnknownFlags: true,
-		},
 		PreRunE: func(c *cobra.Command, args []string) error {
 			cmd.AddFlags(c)
 			return nil
@@ -74,10 +70,6 @@
 		Use:   "discovery",
 		Short: "Start Istio proxy discovery service.",
 		Args:  cobra.ExactArgs(0),
-		FParseErrWhitelist: cobra.FParseErrWhitelist{
-			// Allow unknown flags for backward-compatibility.
-			UnknownFlags: true,
-		},
 		PreRunE: func(c *cobra.Command, args []string) error {
 			if err := log.Configure(loggingOptions); err != nil {
 				return err
@@ -143,19 +135,16 @@
 		"File name for Istio mesh networks configuration. If not specified, a default mesh networks will be used.")
 	c.PersistentFlags().StringVarP(&serverArgs.Namespace, "namespace", "n", bootstrap.PodNamespace,
 		"Select a namespace where the controller resides. If not set, uses ${POD_NAMESPACE} environment variable")
-<<<<<<< HEAD
-=======
 	c.PersistentFlags().StringSliceVar(&ignored, "plugins", nil,
 		"comma separated list of networking plugins to enable")
 	_ = c.PersistentFlags().MarkDeprecated("plugins", "no effect")
->>>>>>> 3aa487bb
 	c.PersistentFlags().DurationVar(&serverArgs.ShutdownDuration, "shutdownDuration", 10*time.Second,
 		"Duration the discovery server needs to terminate gracefully")
 
 	// RegistryOptions Controller options
 	c.PersistentFlags().StringVar(&serverArgs.RegistryOptions.FileDir, "configDir", "",
 		"Directory to watch for updates to config yaml files. If specified, the files will be used as the source of config, rather than a CRD client.")
-	c.PersistentFlags().StringVar(&serverArgs.RegistryOptions.KubeOptions.DomainSuffix, "domain", constants.DefaultClusterLocalDomain,
+	c.PersistentFlags().StringVar(&serverArgs.RegistryOptions.KubeOptions.DomainSuffix, "domain", constants.DefaultKubernetesDomain,
 		"DNS domain suffix")
 	c.PersistentFlags().StringVar((*string)(&serverArgs.RegistryOptions.KubeOptions.ClusterID), "clusterID", features.ClusterName,
 		"The ID of the cluster that this Istiod instance resides")
