# Copyright 2017 Istio Authors
#
#   Licensed under the Apache License, Version 2.0 (the "License");
#   you may not use this file except in compliance with the License.
#   You may obtain a copy of the License at
#
#       http://www.apache.org/licenses/LICENSE-2.0
#
#   Unless required by applicable law or agreed to in writing, software
#   distributed under the License is distributed on an "AS IS" BASIS,
#   WITHOUT WARRANTIES OR CONDITIONS OF ANY KIND, either express or implied.
#   See the License for the specific language governing permissions and
#   limitations under the License.

##################################################################################################
# Mysql db services
# credentials: root/password
##################################################################################################
apiVersion: v1
kind: Secret
metadata:
  name: mysql-credentials
type: Opaque
data:
  rootpasswd: cGFzc3dvcmQ=
---
apiVersion: v1
kind: Service
metadata:
  name: mysqldb
  labels:
    app: mysqldb
spec:
  ports:
  - port: 3306
    name: tcp
  selector:
    app: mysqldb
---
apiVersion: apps/v1
kind: Deployment
metadata:
  name: mysqldb-v1
  labels:
    app: mysqldb
    version: v1
spec:
  replicas: 1
  selector:
    matchLabels:
      app: mysqldb
      version: v1
  template:
    metadata:
      annotations:
        sidecar.istio.io/inject: "true"
      labels:
        app: mysqldb
        version: v1
    spec:
      containers:
      - name: mysqldb
<<<<<<< HEAD
        image: maistra/examples-bookinfo-mysqldb:1.2.0
=======
        image: docker.io/istio/examples-bookinfo-mysqldb:1.16.2
>>>>>>> 3ddc57b6
        imagePullPolicy: IfNotPresent
        ports:
        - containerPort: 3306
        env:
          - name: MYSQL_ROOT_PASSWORD
            valueFrom:
              secretKeyRef:
                name: mysql-credentials
                key: rootpasswd
        args: ["--default-authentication-plugin","mysql_native_password"]
        volumeMounts:
        - name: var-lib-mysql
          mountPath: /var/lib/mysql
      volumes:
      - name: var-lib-mysql
        emptyDir: {}
---<|MERGE_RESOLUTION|>--- conflicted
+++ resolved
@@ -60,11 +60,7 @@
     spec:
       containers:
       - name: mysqldb
-<<<<<<< HEAD
         image: maistra/examples-bookinfo-mysqldb:1.2.0
-=======
-        image: docker.io/istio/examples-bookinfo-mysqldb:1.16.2
->>>>>>> 3ddc57b6
         imagePullPolicy: IfNotPresent
         ports:
         - containerPort: 3306
