---
# Source: istiod/templates/poddisruptionbudget.yaml
apiVersion: policy/v1
kind: PodDisruptionBudget
metadata:
  name: istiod
  namespace: istio-system
  labels:
    app: istiod
    istio.io/rev: default
    install.operator.istio.io/owning-resource: unknown
    operator.istio.io/component: "Pilot"
    release: istio
    istio: pilot
spec:
  minAvailable: 1
  selector:
    matchLabels:
      app: istiod
      istio: pilot
---
# Source: istiod/templates/serviceaccount.yaml
apiVersion: v1
kind: ServiceAccount
metadata:
  name: istiod
  namespace: istio-system
  labels:
    app: istiod
    release: istio
---
# Source: istiod/templates/configmap.yaml
apiVersion: v1
kind: ConfigMap
metadata:
  name: istio
  namespace: istio-system
  labels:
    istio.io/rev: default
    install.operator.istio.io/owning-resource: unknown
    operator.istio.io/component: "Pilot"
    release: istio
data:

  # Configuration file for the mesh networks to be used by the Split Horizon EDS.
  meshNetworks: |-
    networks: {}

  mesh: |-
    defaultConfig:
      discoveryAddress: istiod.istio-system.svc:15012
      tracing:
        zipkin:
          address: zipkin.istio-system:9411
    enablePrometheusMerge: true
    rootNamespace: null
    trustDomain: cluster.local
---
# Source: istiod/templates/istiod-injector-configmap.yaml
apiVersion: v1
kind: ConfigMap
metadata:
  name: istio-sidecar-injector
  namespace: istio-system
  labels:
    istio.io/rev: default
    install.operator.istio.io/owning-resource: unknown
    operator.istio.io/component: "Pilot"
    release: istio
data:

  values: |-
    {
      "global": {
<<<<<<< HEAD
        "arch": {
          "amd64": 2,
          "ppc64le": 2,
          "s390x": 2
        },
=======
>>>>>>> 3aa487bb
        "autoscalingv2API": true,
        "caAddress": "",
        "caName": "",
        "configCluster": false,
        "defaultNodeSelector": {},
        "defaultPodDisruptionBudget": {
          "enabled": true
        },
        "defaultResources": {
          "requests": {
            "cpu": "10m"
          }
        },
        "defaultTolerations": [],
        "externalIstiod": false,
        "hub": "gcr.io/istio-testing",
        "imagePullPolicy": "",
        "imagePullSecrets": [],
        "istioNamespace": "istio-system",
        "istiod": {
          "enableAnalysis": false
        },
        "jwtPolicy": "third-party-jwt",
        "logAsJson": false,
        "logging": {
          "level": "default:info"
        },
        "meshID": "",
        "meshNetworks": {},
        "mountMtlsCerts": false,
        "multiCluster": {
          "clusterName": "",
          "enabled": false
        },
        "network": "",
        "omitSidecarInjectorConfigMap": false,
        "oneNamespace": false,
        "operatorManageWebhooks": false,
        "pilotCertProvider": "istiod",
        "priorityClassName": "",
        "proxy": {
          "autoInject": "enabled",
          "clusterDomain": "cluster.local",
          "componentLogLevel": "misc:error",
          "enableCoreDump": false,
          "excludeIPRanges": "",
          "excludeInboundPorts": "",
          "excludeOutboundPorts": "",
          "holdApplicationUntilProxyStarts": false,
          "image": "proxyv2",
          "includeIPRanges": "*",
          "includeInboundPorts": "*",
          "includeOutboundPorts": "",
          "logLevel": "warning",
          "privileged": false,
          "readinessFailureThreshold": 30,
          "readinessInitialDelaySeconds": 1,
          "readinessPeriodSeconds": 2,
          "resources": {
            "limits": {
              "cpu": "2000m",
              "memory": "1024Mi"
            },
            "requests": {
              "cpu": "100m",
              "memory": "128Mi"
            }
          },
          "statusPort": 15020,
          "tracer": "zipkin"
        },
        "proxy_init": {
          "image": "proxyv2",
          "resources": {
            "limits": {
              "cpu": "2000m",
              "memory": "1024Mi"
            },
            "requests": {
              "cpu": "10m",
              "memory": "10Mi"
            }
          }
        },
        "remotePilotAddress": "",
        "sds": {
          "token": {
            "aud": "istio-ca"
          }
        },
        "sts": {
          "servicePort": 0
        },
        "tag": "latest",
        "tls": {
          "cipherSuites": [],
          "ecdhCurves": [],
          "maxProtocolVersion": "",
          "minProtocolVersion": ""
        },
        "tracer": {
          "datadog": {
            "address": "$(HOST_IP):8126"
          },
          "lightstep": {
            "accessToken": "",
            "address": ""
          },
          "stackdriver": {
            "debug": false,
            "maxNumberOfAnnotations": 200,
            "maxNumberOfAttributes": 200,
            "maxNumberOfMessageEvents": 200
          },
          "zipkin": {
            "address": ""
          }
        },
        "useMCP": false
      },
      "revision": "",
      "sidecarInjectorWebhook": {
        "alwaysInjectSelector": [],
        "defaultTemplates": [],
        "enableNamespacesByDefault": false,
        "injectedAnnotations": {},
        "neverInjectSelector": [],
        "rewriteAppHTTPProbe": true,
        "templates": {}
      }
    }

  # To disable injection: use omitSidecarInjectorConfigMap, which disables the webhook patching
  # and istiod webhook functionality.
  #
  # New fields should not use Values - it is a 'primary' config object, users should be able
  # to fine tune it or use it with kube-inject.
  config: |-
    # defaultTemplates defines the default template to use for pods that do not explicitly specify a template
    defaultTemplates: [sidecar]
    policy: enabled
    alwaysInjectSelector:
      []
    neverInjectSelector:
      []
    injectedAnnotations:
    template: "{{ Template_Version_And_Istio_Version_Mismatched_Check_Installation }}"
    templates:
      sidecar: |
        {{- define "resources"  }}
          {{- if or (isset .ObjectMeta.Annotations `sidecar.istio.io/proxyCPU`) (isset .ObjectMeta.Annotations `sidecar.istio.io/proxyMemory`) (isset .ObjectMeta.Annotations `sidecar.istio.io/proxyCPULimit`) (isset .ObjectMeta.Annotations `sidecar.istio.io/proxyMemoryLimit`) }}
            {{- if or (isset .ObjectMeta.Annotations `sidecar.istio.io/proxyCPU`) (isset .ObjectMeta.Annotations `sidecar.istio.io/proxyMemory`) }}
              requests:
                {{ if (isset .ObjectMeta.Annotations `sidecar.istio.io/proxyCPU`) -}}
                cpu: "{{ index .ObjectMeta.Annotations `sidecar.istio.io/proxyCPU` }}"
                {{ end }}
                {{ if (isset .ObjectMeta.Annotations `sidecar.istio.io/proxyMemory`) -}}
                memory: "{{ index .ObjectMeta.Annotations `sidecar.istio.io/proxyMemory` }}"
                {{ end }}
            {{- end }}
            {{- if or (isset .ObjectMeta.Annotations `sidecar.istio.io/proxyCPULimit`) (isset .ObjectMeta.Annotations `sidecar.istio.io/proxyMemoryLimit`) }}
              limits:
                {{ if (isset .ObjectMeta.Annotations `sidecar.istio.io/proxyCPULimit`) -}}
                cpu: "{{ index .ObjectMeta.Annotations `sidecar.istio.io/proxyCPULimit` }}"
                {{ end }}
                {{ if (isset .ObjectMeta.Annotations `sidecar.istio.io/proxyMemoryLimit`) -}}
                memory: "{{ index .ObjectMeta.Annotations `sidecar.istio.io/proxyMemoryLimit` }}"
                {{ end }}
            {{- end }}
          {{- else }}
            {{- if .Values.global.proxy.resources }}
              {{ toYaml .Values.global.proxy.resources | indent 6 }}
            {{- end }}
          {{- end }}
        {{- end }}
        {{- $containers := list }}
        {{- range $index, $container := .Spec.Containers }}{{ if not (eq $container.Name "istio-proxy") }}{{ $containers = append $containers $container.Name }}{{end}}{{- end}}
        metadata:
          labels:
            security.istio.io/tlsMode: {{ index .ObjectMeta.Labels `security.istio.io/tlsMode` | default "istio"  | quote }}
            service.istio.io/canonical-name: {{ index .ObjectMeta.Labels `service.istio.io/canonical-name` | default (index .ObjectMeta.Labels `app.kubernetes.io/name`) | default (index .ObjectMeta.Labels `app`) | default .DeploymentMeta.Name  | quote }}
            service.istio.io/canonical-revision: {{ index .ObjectMeta.Labels `service.istio.io/canonical-revision` | default (index .ObjectMeta.Labels `app.kubernetes.io/version`) | default (index .ObjectMeta.Labels `version`) | default "latest"  | quote }}
          annotations: {
            {{- if ge (len $containers) 1 }}
            {{- if not (isset .ObjectMeta.Annotations `kubectl.kubernetes.io/default-logs-container`) }}
            kubectl.kubernetes.io/default-logs-container: "{{ index $containers 0 }}",
            {{- end }}
            {{- if not (isset .ObjectMeta.Annotations `kubectl.kubernetes.io/default-container`) }}
            kubectl.kubernetes.io/default-container: "{{ index $containers 0 }}",
            {{- end }}
            {{- end }}
        {{- if .Values.istio_cni.enabled }}
            {{- if not .Values.istio_cni.chained }}
            k8s.v1.cni.cncf.io/networks: '{{ appendMultusNetwork (index .ObjectMeta.Annotations `k8s.v1.cni.cncf.io/networks`) `istio-cni` }}',
            {{- end }}
            sidecar.istio.io/interceptionMode: "{{ annotation .ObjectMeta `sidecar.istio.io/interceptionMode` .ProxyConfig.InterceptionMode }}",
            {{ with annotation .ObjectMeta `traffic.sidecar.istio.io/includeOutboundIPRanges` .Values.global.proxy.includeIPRanges }}traffic.sidecar.istio.io/includeOutboundIPRanges: "{{.}}",{{ end }}
            {{ with annotation .ObjectMeta `traffic.sidecar.istio.io/excludeOutboundIPRanges` .Values.global.proxy.excludeIPRanges }}traffic.sidecar.istio.io/excludeOutboundIPRanges: "{{.}}",{{ end }}
            {{ with annotation .ObjectMeta `traffic.sidecar.istio.io/includeInboundPorts` .Values.global.proxy.includeInboundPorts }}traffic.sidecar.istio.io/includeInboundPorts: "{{.}}",{{ end }}
            traffic.sidecar.istio.io/excludeInboundPorts: "{{ excludeInboundPort (annotation .ObjectMeta `status.sidecar.istio.io/port` .Values.global.proxy.statusPort) (annotation .ObjectMeta `traffic.sidecar.istio.io/excludeInboundPorts` .Values.global.proxy.excludeInboundPorts) }}",
            {{ if or (isset .ObjectMeta.Annotations `traffic.sidecar.istio.io/includeOutboundPorts`) (ne (valueOrDefault .Values.global.proxy.includeOutboundPorts "") "") }}
            traffic.sidecar.istio.io/includeOutboundPorts: "{{ annotation .ObjectMeta `traffic.sidecar.istio.io/includeOutboundPorts` .Values.global.proxy.includeOutboundPorts }}",
            {{- end }}
            {{ if or (isset .ObjectMeta.Annotations `traffic.sidecar.istio.io/excludeOutboundPorts`) (ne .Values.global.proxy.excludeOutboundPorts "") }}
            traffic.sidecar.istio.io/excludeOutboundPorts: "{{ annotation .ObjectMeta `traffic.sidecar.istio.io/excludeOutboundPorts` .Values.global.proxy.excludeOutboundPorts }}",
            {{- end }}
            {{ with index .ObjectMeta.Annotations `traffic.sidecar.istio.io/kubevirtInterfaces` }}traffic.sidecar.istio.io/kubevirtInterfaces: "{{.}}",{{ end }}
        {{- end }}
          }
        spec:
          {{- $holdProxy := or .ProxyConfig.HoldApplicationUntilProxyStarts.GetValue .Values.global.proxy.holdApplicationUntilProxyStarts }}
          initContainers:
          {{ if ne (annotation .ObjectMeta `sidecar.istio.io/interceptionMode` .ProxyConfig.InterceptionMode) `NONE` }}
          {{ if .Values.istio_cni.enabled -}}
          - name: istio-validation
          {{ else -}}
          - name: istio-init
          {{ end -}}
          {{- if contains "/" (annotation .ObjectMeta `sidecar.istio.io/proxyImage` .Values.global.proxy_init.image) }}
            image: "{{ annotation .ObjectMeta `sidecar.istio.io/proxyImage` .Values.global.proxy_init.image }}"
          {{- else }}
            image: "{{ .ProxyImage }}"
          {{- end }}
            args:
            - istio-iptables
            - "-p"
            - {{ .MeshConfig.ProxyListenPort | default "15001" | quote }}
            - "-z"
            - "15006"
            - "-u"
            - "1337"
            - "-m"
            - "{{ annotation .ObjectMeta `sidecar.istio.io/interceptionMode` .ProxyConfig.InterceptionMode }}"
            - "-i"
            - "{{ annotation .ObjectMeta `traffic.sidecar.istio.io/includeOutboundIPRanges` .Values.global.proxy.includeIPRanges }}"
            - "-x"
            - "{{ annotation .ObjectMeta `traffic.sidecar.istio.io/excludeOutboundIPRanges` .Values.global.proxy.excludeIPRanges }}"
            - "-b"
            - "{{ annotation .ObjectMeta `traffic.sidecar.istio.io/includeInboundPorts` .Values.global.proxy.includeInboundPorts }}"
            - "-d"
          {{- if excludeInboundPort (annotation .ObjectMeta `status.sidecar.istio.io/port` .Values.global.proxy.statusPort) (annotation .ObjectMeta `traffic.sidecar.istio.io/excludeInboundPorts` .Values.global.proxy.excludeInboundPorts) }}
            - "15090,15021,{{ excludeInboundPort (annotation .ObjectMeta `status.sidecar.istio.io/port` .Values.global.proxy.statusPort) (annotation .ObjectMeta `traffic.sidecar.istio.io/excludeInboundPorts` .Values.global.proxy.excludeInboundPorts) }}"
          {{- else }}
            - "15090,15021"
          {{- end }}
            {{ if or (isset .ObjectMeta.Annotations `traffic.sidecar.istio.io/includeOutboundPorts`) (ne (valueOrDefault .Values.global.proxy.includeOutboundPorts "") "") -}}
            - "-q"
            - "{{ annotation .ObjectMeta `traffic.sidecar.istio.io/includeOutboundPorts` .Values.global.proxy.includeOutboundPorts }}"
            {{ end -}}
            {{ if or (isset .ObjectMeta.Annotations `traffic.sidecar.istio.io/excludeOutboundPorts`) (ne (valueOrDefault .Values.global.proxy.excludeOutboundPorts "") "") -}}
            - "-o"
            - "{{ annotation .ObjectMeta `traffic.sidecar.istio.io/excludeOutboundPorts` .Values.global.proxy.excludeOutboundPorts }}"
            {{ end -}}
            {{ if (isset .ObjectMeta.Annotations `traffic.sidecar.istio.io/kubevirtInterfaces`) -}}
            - "-k"
            - "{{ index .ObjectMeta.Annotations `traffic.sidecar.istio.io/kubevirtInterfaces` }}"
            {{ end -}}
            {{ if .Values.istio_cni.enabled -}}
            - "--run-validation"
            - "--skip-rule-apply"
            {{ end -}}
            {{with .Values.global.imagePullPolicy }}imagePullPolicy: "{{.}}"{{end}}
          {{- if .ProxyConfig.ProxyMetadata }}
            env:
            {{- range $key, $value := .ProxyConfig.ProxyMetadata }}
            - name: {{ $key }}
              value: "{{ $value }}"
            {{- end }}
          {{- end }}
            resources:
          {{ template "resources" . }}
            securityContext:
              allowPrivilegeEscalation: {{ .Values.global.proxy.privileged }}
              privileged: {{ .Values.global.proxy.privileged }}
              capabilities:
            {{- if not .Values.istio_cni.enabled }}
                add:
                - NET_ADMIN
                - NET_RAW
            {{- end }}
                drop:
                - ALL
            {{- if not .Values.istio_cni.enabled }}
              readOnlyRootFilesystem: false
              runAsGroup: 0
              runAsNonRoot: false
              runAsUser: 0
            {{- else }}
              readOnlyRootFilesystem: true
              runAsGroup: 1337
              runAsUser: 1337
              runAsNonRoot: true
            {{- end }}
            restartPolicy: Always
          {{ end -}}
          {{- if eq (annotation .ObjectMeta `sidecar.istio.io/enableCoreDump` .Values.global.proxy.enableCoreDump) "true" }}
          - name: enable-core-dump
            args:
            - -c
            - sysctl -w kernel.core_pattern=/var/lib/istio/data/core.proxy && ulimit -c unlimited
            command:
              - /bin/sh
          {{- if contains "/" (annotation .ObjectMeta `sidecar.istio.io/proxyImage` .Values.global.proxy_init.image) }}
            image: "{{ annotation .ObjectMeta `sidecar.istio.io/proxyImage` .Values.global.proxy_init.image }}"
          {{- else }}
            image: "{{ .ProxyImage }}"
          {{- end }}
            {{with .Values.global.imagePullPolicy }}imagePullPolicy: "{{.}}"{{end}}
            resources:
          {{ template "resources" . }}
            securityContext:
              allowPrivilegeEscalation: true
              capabilities:
                add:
                - SYS_ADMIN
                drop:
                - ALL
              privileged: true
              readOnlyRootFilesystem: false
              runAsGroup: 0
              runAsNonRoot: false
              runAsUser: 0
          {{ end }}
          containers:
          - name: istio-proxy
          {{- if contains "/" (annotation .ObjectMeta `sidecar.istio.io/proxyImage` .Values.global.proxy.image) }}
            image: "{{ annotation .ObjectMeta `sidecar.istio.io/proxyImage` .Values.global.proxy.image }}"
          {{- else }}
            image: "{{ .ProxyImage }}"
          {{- end }}
            ports:
            - containerPort: 15090
              protocol: TCP
              name: http-envoy-prom
            args:
            - proxy
            - sidecar
            - --domain
            - $(POD_NAMESPACE).svc.{{ .Values.global.proxy.clusterDomain }}
            - --proxyLogLevel={{ annotation .ObjectMeta `sidecar.istio.io/logLevel` .Values.global.proxy.logLevel }}
            - --proxyComponentLogLevel={{ annotation .ObjectMeta `sidecar.istio.io/componentLogLevel` .Values.global.proxy.componentLogLevel }}
            - --log_output_level={{ annotation .ObjectMeta `sidecar.istio.io/agentLogLevel` .Values.global.logging.level }}
          {{- if .Values.global.sts.servicePort }}
            - --stsPort={{ .Values.global.sts.servicePort }}
          {{- end }}
          {{- if .Values.global.logAsJson }}
            - --log_as_json
          {{- end }}
          {{- if gt .EstimatedConcurrency 0 }}
            - --concurrency
            - "{{ .EstimatedConcurrency }}"
          {{- end -}}
          {{- if .Values.global.proxy.lifecycle }}
            lifecycle:
              {{ toYaml .Values.global.proxy.lifecycle | indent 6 }}
          {{- else if $holdProxy }}
            lifecycle:
              postStart:
                exec:
                  command:
                  - pilot-agent
                  - wait
          {{- end }}
            env:
            {{- if eq (env "PILOT_ENABLE_INBOUND_PASSTHROUGH" "true") "false" }}
            - name: REWRITE_PROBE_LEGACY_LOCALHOST_DESTINATION
              value: "true"
            {{- end }}
            - name: JWT_POLICY
              value: {{ .Values.global.jwtPolicy }}
            - name: PILOT_CERT_PROVIDER
              value: {{ .Values.global.pilotCertProvider }}
            - name: CA_ADDR
            {{- if .Values.global.caAddress }}
              value: {{ .Values.global.caAddress }}
            {{- else }}
              value: istiod{{- if not (eq .Values.revision "") }}-{{ .Values.revision }}{{- end }}.{{ .Values.global.istioNamespace }}.svc:15012
            {{- end }}
            - name: POD_NAME
              valueFrom:
                fieldRef:
                  fieldPath: metadata.name
            - name: POD_NAMESPACE
              valueFrom:
                fieldRef:
                  fieldPath: metadata.namespace
            - name: INSTANCE_IP
              valueFrom:
                fieldRef:
                  fieldPath: status.podIP
            - name: SERVICE_ACCOUNT
              valueFrom:
                fieldRef:
                  fieldPath: spec.serviceAccountName
            - name: HOST_IP
              valueFrom:
                fieldRef:
                  fieldPath: status.hostIP
            - name: PROXY_CONFIG
              value: |
                     {{ protoToJSON .ProxyConfig }}
            - name: ISTIO_META_POD_PORTS
              value: |-
                [
                {{- $first := true }}
                {{- range $index1, $c := .Spec.Containers }}
                  {{- range $index2, $p := $c.Ports }}
                    {{- if (structToJSON $p) }}
                    {{if not $first}},{{end}}{{ structToJSON $p }}
                    {{- $first = false }}
                    {{- end }}
                  {{- end}}
                {{- end}}
                ]
            - name: ISTIO_META_APP_CONTAINERS
              value: "{{ $containers | join "," }}"
            - name: ISTIO_META_CLUSTER_ID
              value: "{{ valueOrDefault .Values.global.multiCluster.clusterName `Kubernetes` }}"
            - name: ISTIO_META_INTERCEPTION_MODE
              value: "{{ or (index .ObjectMeta.Annotations `sidecar.istio.io/interceptionMode`) .ProxyConfig.InterceptionMode.String }}"
            {{- if .Values.global.network }}
            - name: ISTIO_META_NETWORK
              value: "{{ .Values.global.network }}"
            {{- end }}
            {{- if .DeploymentMeta.Name }}
            - name: ISTIO_META_WORKLOAD_NAME
              value: "{{ .DeploymentMeta.Name }}"
            {{ end }}
            {{- if and .TypeMeta.APIVersion .DeploymentMeta.Name }}
            - name: ISTIO_META_OWNER
              value: kubernetes://apis/{{ .TypeMeta.APIVersion }}/namespaces/{{ valueOrDefault .DeploymentMeta.Namespace `default` }}/{{ toLower .TypeMeta.Kind}}s/{{ .DeploymentMeta.Name }}
            {{- end}}
            {{- if (isset .ObjectMeta.Annotations `sidecar.istio.io/bootstrapOverride`) }}
            - name: ISTIO_BOOTSTRAP_OVERRIDE
              value: "/etc/istio/custom-bootstrap/custom_bootstrap.json"
            {{- end }}
            {{- if .Values.global.meshID }}
            - name: ISTIO_META_MESH_ID
              value: "{{ .Values.global.meshID }}"
            {{- else if (valueOrDefault .MeshConfig.TrustDomain .Values.global.trustDomain) }}
            - name: ISTIO_META_MESH_ID
              value: "{{ (valueOrDefault .MeshConfig.TrustDomain .Values.global.trustDomain) }}"
            {{- end }}
            {{- with (valueOrDefault .MeshConfig.TrustDomain .Values.global.trustDomain)  }}
            - name: TRUST_DOMAIN
              value: "{{ . }}"
            {{- end }}
            {{- if and (eq .Values.global.proxy.tracer "datadog") (isset .ObjectMeta.Annotations `apm.datadoghq.com/env`) }}
            {{- range $key, $value := fromJSON (index .ObjectMeta.Annotations `apm.datadoghq.com/env`) }}
            - name: {{ $key }}
              value: "{{ $value }}"
            {{- end }}
            {{- end }}
            {{- if isset .ObjectMeta.Annotations `sidecar.maistra.io/proxyEnv` }}
            {{- range $key, $value := fromJSON (index .ObjectMeta.Annotations `sidecar.maistra.io/proxyEnv`) }}
            - name: {{ $key }}
              value: "{{ $value }}"
            {{- end }}
            {{- end }}
            {{- range $key, $value := .ProxyConfig.ProxyMetadata }}
            - name: {{ $key }}
              value: "{{ $value }}"
            {{- end }}
            {{with .Values.global.imagePullPolicy }}imagePullPolicy: "{{.}}"{{end}}
            {{ if ne (annotation .ObjectMeta `status.sidecar.istio.io/port` .Values.global.proxy.statusPort) `0` }}
            readinessProbe:
              httpGet:
                path: /healthz/ready
                port: 15021
              initialDelaySeconds: {{ annotation .ObjectMeta `readiness.status.sidecar.istio.io/initialDelaySeconds` .Values.global.proxy.readinessInitialDelaySeconds }}
              periodSeconds: {{ annotation .ObjectMeta `readiness.status.sidecar.istio.io/periodSeconds` .Values.global.proxy.readinessPeriodSeconds }}
              timeoutSeconds: 3
              failureThreshold: {{ annotation .ObjectMeta `readiness.status.sidecar.istio.io/failureThreshold` .Values.global.proxy.readinessFailureThreshold }}
            {{ end -}}
            securityContext:
              {{- if eq (index .ProxyConfig.ProxyMetadata "IPTABLES_TRACE_LOGGING") "true" }}
              allowPrivilegeEscalation: true
              capabilities:
                add:
                - NET_ADMIN
                drop:
                - ALL
              privileged: true
              readOnlyRootFilesystem: {{ ne (annotation .ObjectMeta `sidecar.istio.io/enableCoreDump` .Values.global.proxy.enableCoreDump) "true" }}
              runAsGroup: 1337
              fsGroup: 1337
              runAsNonRoot: false
              runAsUser: 0
              {{- else }}
              allowPrivilegeEscalation: {{ .Values.global.proxy.privileged }}
              capabilities:
                {{ if or (eq (annotation .ObjectMeta `sidecar.istio.io/interceptionMode` .ProxyConfig.InterceptionMode) `TPROXY`) (eq (annotation .ObjectMeta `sidecar.istio.io/capNetBindService` .Values.global.proxy.capNetBindService) `true`) -}}
                add:
                {{ if eq (annotation .ObjectMeta `sidecar.istio.io/interceptionMode` .ProxyConfig.InterceptionMode) `TPROXY` -}}
                - NET_ADMIN
                {{- end }}
                {{ if eq (annotation .ObjectMeta `sidecar.istio.io/capNetBindService` .Values.global.proxy.capNetBindService) `true` -}}
                - NET_BIND_SERVICE
                {{- end }}
                {{- end }}
                drop:
                - ALL
              privileged: {{ .Values.global.proxy.privileged }}
              readOnlyRootFilesystem: {{ ne (annotation .ObjectMeta `sidecar.istio.io/enableCoreDump` .Values.global.proxy.enableCoreDump) "true" }}
              runAsGroup: 1337
              fsGroup: 1337
              {{ if or (eq (annotation .ObjectMeta `sidecar.istio.io/interceptionMode` .ProxyConfig.InterceptionMode) `TPROXY`) (eq (annotation .ObjectMeta `sidecar.istio.io/capNetBindService` .Values.global.proxy.capNetBindService) `true`) -}}
              runAsNonRoot: false
              runAsUser: 0
              {{- else -}}
              runAsNonRoot: true
              runAsUser: 1337
              {{- end }}
              {{- end }}
            resources:
          {{ template "resources" . }}
            volumeMounts:
            - name: workload-socket
              mountPath: /var/run/secrets/workload-spiffe-uds
            {{- if eq .Values.global.caName "GkeWorkloadCertificate" }}
            - name: gke-workload-certificate
              mountPath: /var/run/secrets/workload-spiffe-credentials
              readOnly: true
            {{- else }}
            - name: workload-certs
              mountPath: /var/run/secrets/workload-spiffe-credentials
            {{- end }}
            {{- if eq .Values.global.pilotCertProvider "istiod" }}
            - mountPath: /var/run/secrets/istio
              name: istiod-ca-cert
            {{- end }}
            - mountPath: /var/lib/istio/data
              name: istio-data
            {{ if (isset .ObjectMeta.Annotations `sidecar.istio.io/bootstrapOverride`) }}
            - mountPath: /etc/istio/custom-bootstrap
              name: custom-bootstrap-volume
            {{- end }}
            # SDS channel between istioagent and Envoy
            - mountPath: /etc/istio/proxy
              name: istio-envoy
            {{- if eq .Values.global.jwtPolicy "third-party-jwt" }}
            - mountPath: /var/run/secrets/tokens
              name: istio-token
            {{- end }}
            {{- if .Values.global.mountMtlsCerts }}
            # Use the key and cert mounted to /etc/certs/ for the in-cluster mTLS communications.
            - mountPath: /etc/certs/
              name: istio-certs
              readOnly: true
            {{- end }}
            - name: istio-podinfo
              mountPath: /etc/istio/pod
             {{- if and (eq .Values.global.proxy.tracer "lightstep") .ProxyConfig.GetTracing.GetTlsSettings }}
            - mountPath: {{ directory .ProxyConfig.GetTracing.GetTlsSettings.GetCaCertificates }}
              name: lightstep-certs
              readOnly: true
            {{- end }}
              {{- if isset .ObjectMeta.Annotations `sidecar.istio.io/userVolumeMount` }}
              {{ range $index, $value := fromJSON (index .ObjectMeta.Annotations `sidecar.istio.io/userVolumeMount`) }}
            - name: "{{  $index }}"
              {{ toYaml $value | indent 6 }}
              {{ end }}
              {{- end }}
          volumes:
          - emptyDir:
            name: workload-socket
          {{- if eq .Values.global.caName "GkeWorkloadCertificate" }}
          - name: gke-workload-certificate
            csi:
              driver: workloadcertificates.security.cloud.google.com
          {{- else }}
          - emptyDir:
            name: workload-certs
          {{- end }}
          {{- if (isset .ObjectMeta.Annotations `sidecar.istio.io/bootstrapOverride`) }}
          - name: custom-bootstrap-volume
            configMap:
              name: {{ annotation .ObjectMeta `sidecar.istio.io/bootstrapOverride` "" }}
          {{- end }}
          # SDS channel between istioagent and Envoy
          - emptyDir:
              medium: Memory
            name: istio-envoy
          - name: istio-data
            emptyDir: {}
          - name: istio-podinfo
            downwardAPI:
              items:
                - path: "labels"
                  fieldRef:
                    fieldPath: metadata.labels
                - path: "annotations"
                  fieldRef:
                    fieldPath: metadata.annotations
          {{- if eq .Values.global.jwtPolicy "third-party-jwt" }}
          - name: istio-token
            projected:
              sources:
              - serviceAccountToken:
                  path: istio-token
                  expirationSeconds: 43200
                  audience: {{ .Values.global.sds.token.aud }}
          {{- end }}
          {{- if eq .Values.global.pilotCertProvider "istiod" }}
          - name: istiod-ca-cert
            configMap:
              name: istio-ca-root-cert
          {{- end }}
          {{- if .Values.global.mountMtlsCerts }}
          # Use the key and cert mounted to /etc/certs/ for the in-cluster mTLS communications.
          - name: istio-certs
            secret:
              optional: true
              {{ if eq .Spec.ServiceAccountName "" }}
              secretName: istio.default
              {{ else -}}
              secretName: {{  printf "istio.%s" .Spec.ServiceAccountName }}
              {{  end -}}
          {{- end }}
            {{- if isset .ObjectMeta.Annotations `sidecar.istio.io/userVolume` }}
            {{range $index, $value := fromJSON (index .ObjectMeta.Annotations `sidecar.istio.io/userVolume`) }}
          - name: "{{ $index }}"
            {{ toYaml $value | indent 4 }}
            {{ end }}
            {{ end }}
          {{- if and (eq .Values.global.proxy.tracer "lightstep") .ProxyConfig.GetTracing.GetTlsSettings }}
          - name: lightstep-certs
            secret:
              optional: true
              secretName: lightstep.cacert
          {{- end }}
          {{- if .Values.global.imagePullSecrets }}
          imagePullSecrets:
            {{- range .Values.global.imagePullSecrets }}
            - name: {{ . }}
            {{- end }}
          {{- end }}
          {{- if eq (env "ENABLE_LEGACY_FSGROUP_INJECTION" "true") "true" }}
          securityContext:
            fsGroup: 1337
          {{- end }}
      gateway: |
        {{- $containers := list }}
        {{- range $index, $container := .Spec.Containers }}{{ if not (eq $container.Name "istio-proxy") }}{{ $containers = append $containers $container.Name }}{{end}}{{- end}}
        metadata:
          labels:
            service.istio.io/canonical-name: {{ index .ObjectMeta.Labels `service.istio.io/canonical-name` | default (index .ObjectMeta.Labels `app.kubernetes.io/name`) | default (index .ObjectMeta.Labels `app`) | default .DeploymentMeta.Name  | quote }}
            service.istio.io/canonical-revision: {{ index .ObjectMeta.Labels `service.istio.io/canonical-revision` | default (index .ObjectMeta.Labels `app.kubernetes.io/version`) | default (index .ObjectMeta.Labels `version`) | default "latest"  | quote }}
            istio.io/rev: {{ .Revision | default "default" | quote }}
          annotations: {
            {{- if eq (len $containers) 1 }}
            kubectl.kubernetes.io/default-logs-container: "{{ index $containers 0 }}",
            kubectl.kubernetes.io/default-container: "{{ index $containers 0 }}",
            {{ end }}
          }
        spec:
          containers:
          - name: istio-proxy
          {{- if contains "/" .Values.global.proxy.image }}
            image: "{{ annotation .ObjectMeta `sidecar.istio.io/proxyImage` .Values.global.proxy.image }}"
          {{- else }}
            image: "{{ .ProxyImage }}"
          {{- end }}
            ports:
            - containerPort: 15090
              protocol: TCP
              name: http-envoy-prom
            args:
            - proxy
            - router
            - --domain
            - $(POD_NAMESPACE).svc.{{ .Values.global.proxy.clusterDomain }}
            - --proxyLogLevel={{ annotation .ObjectMeta `sidecar.istio.io/logLevel` .Values.global.proxy.logLevel }}
            - --proxyComponentLogLevel={{ annotation .ObjectMeta `sidecar.istio.io/componentLogLevel` .Values.global.proxy.componentLogLevel }}
            - --log_output_level={{ annotation .ObjectMeta `sidecar.istio.io/agentLogLevel` .Values.global.logging.level }}
          {{- if .Values.global.sts.servicePort }}
            - --stsPort={{ .Values.global.sts.servicePort }}
          {{- end }}
          {{- if .Values.global.logAsJson }}
            - --log_as_json
          {{- end }}
          {{- if .Values.global.proxy.lifecycle }}
            lifecycle:
              {{ toYaml .Values.global.proxy.lifecycle | indent 6 }}
          {{- end }}
            env:
            - name: JWT_POLICY
              value: {{ .Values.global.jwtPolicy }}
            - name: PILOT_CERT_PROVIDER
              value: {{ .Values.global.pilotCertProvider }}
            - name: CA_ADDR
            {{- if .Values.global.caAddress }}
              value: {{ .Values.global.caAddress }}
            {{- else }}
              value: istiod{{- if not (eq .Values.revision "") }}-{{ .Values.revision }}{{- end }}.{{ .Values.global.istioNamespace }}.svc:15012
            {{- end }}
            - name: POD_NAME
              valueFrom:
                fieldRef:
                  fieldPath: metadata.name
            - name: POD_NAMESPACE
              valueFrom:
                fieldRef:
                  fieldPath: metadata.namespace
            - name: INSTANCE_IP
              valueFrom:
                fieldRef:
                  fieldPath: status.podIP
            - name: SERVICE_ACCOUNT
              valueFrom:
                fieldRef:
                  fieldPath: spec.serviceAccountName
            - name: HOST_IP
              valueFrom:
                fieldRef:
                  fieldPath: status.hostIP
            - name: PROXY_CONFIG
              value: |
                     {{ protoToJSON .ProxyConfig }}
            - name: ISTIO_META_POD_PORTS
              value: |-
                [
                {{- $first := true }}
                {{- range $index1, $c := .Spec.Containers }}
                  {{- range $index2, $p := $c.Ports }}
                    {{- if (structToJSON $p) }}
                    {{if not $first}},{{end}}{{ structToJSON $p }}
                    {{- $first = false }}
                    {{- end }}
                  {{- end}}
                {{- end}}
                ]
            - name: ISTIO_META_APP_CONTAINERS
              value: "{{ $containers | join "," }}"
            - name: ISTIO_META_CLUSTER_ID
              value: "{{ valueOrDefault .Values.global.multiCluster.clusterName `Kubernetes` }}"
            - name: ISTIO_META_INTERCEPTION_MODE
              value: "{{ .ProxyConfig.InterceptionMode.String }}"
            {{- if .Values.global.network }}
            - name: ISTIO_META_NETWORK
              value: "{{ .Values.global.network }}"
            {{- end }}
            {{- if .DeploymentMeta.Name }}
            - name: ISTIO_META_WORKLOAD_NAME
              value: "{{ .DeploymentMeta.Name }}"
            {{ end }}
            {{- if and .TypeMeta.APIVersion .DeploymentMeta.Name }}
            - name: ISTIO_META_OWNER
              value: kubernetes://apis/{{ .TypeMeta.APIVersion }}/namespaces/{{ valueOrDefault .DeploymentMeta.Namespace `default` }}/{{ toLower .TypeMeta.Kind}}s/{{ .DeploymentMeta.Name }}
            {{- end}}
            {{- if .Values.global.meshID }}
            - name: ISTIO_META_MESH_ID
              value: "{{ .Values.global.meshID }}"
            {{- else if (valueOrDefault .MeshConfig.TrustDomain .Values.global.trustDomain) }}
            - name: ISTIO_META_MESH_ID
              value: "{{ (valueOrDefault .MeshConfig.TrustDomain .Values.global.trustDomain) }}"
            {{- end }}
            {{- with (valueOrDefault .MeshConfig.TrustDomain .Values.global.trustDomain)  }}
            - name: TRUST_DOMAIN
              value: "{{ . }}"
            {{- end }}
            {{- range $key, $value := .ProxyConfig.ProxyMetadata }}
            - name: {{ $key }}
              value: "{{ $value }}"
            {{- end }}
            {{with .Values.global.imagePullPolicy }}imagePullPolicy: "{{.}}"{{end}}
            readinessProbe:
              httpGet:
                path: /healthz/ready
                port: 15021
              initialDelaySeconds: {{.Values.global.proxy.readinessInitialDelaySeconds }}
              periodSeconds: {{ .Values.global.proxy.readinessPeriodSeconds }}
              timeoutSeconds: 3
              failureThreshold: {{ .Values.global.proxy.readinessFailureThreshold }}
            volumeMounts:
            - name: workload-socket
              mountPath: /var/run/secrets/workload-spiffe-uds
            {{- if eq .Values.global.caName "GkeWorkloadCertificate" }}
            - name: gke-workload-certificate
              mountPath: /var/run/secrets/workload-spiffe-credentials
              readOnly: true
            {{- else }}
            - name: workload-certs
              mountPath: /var/run/secrets/workload-spiffe-credentials
            {{- end }}
            {{- if eq .Values.global.pilotCertProvider "istiod" }}
            - mountPath: /var/run/secrets/istio
              name: istiod-ca-cert
            {{- end }}
            - mountPath: /var/lib/istio/data
              name: istio-data
            # SDS channel between istioagent and Envoy
            - mountPath: /etc/istio/proxy
              name: istio-envoy
            {{- if eq .Values.global.jwtPolicy "third-party-jwt" }}
            - mountPath: /var/run/secrets/tokens
              name: istio-token
            {{- end }}
            {{- if .Values.global.mountMtlsCerts }}
            # Use the key and cert mounted to /etc/certs/ for the in-cluster mTLS communications.
            - mountPath: /etc/certs/
              name: istio-certs
              readOnly: true
            {{- end }}
            - name: istio-podinfo
              mountPath: /etc/istio/pod
          volumes:
          - emptyDir: {}
            name: workload-socket
          {{- if eq .Values.global.caName "GkeWorkloadCertificate" }}
          - name: gke-workload-certificate
            csi:
              driver: workloadcertificates.security.cloud.google.com
          {{- else}}
          - emptyDir: {}
            name: workload-certs
          {{- end }}
          # SDS channel between istioagent and Envoy
          - emptyDir:
              medium: Memory
            name: istio-envoy
          - name: istio-data
            emptyDir: {}
          - name: istio-podinfo
            downwardAPI:
              items:
                - path: "labels"
                  fieldRef:
                    fieldPath: metadata.labels
                - path: "annotations"
                  fieldRef:
                    fieldPath: metadata.annotations
          {{- if eq .Values.global.jwtPolicy "third-party-jwt" }}
          - name: istio-token
            projected:
              sources:
              - serviceAccountToken:
                  path: istio-token
                  expirationSeconds: 43200
                  audience: {{ .Values.global.sds.token.aud }}
          {{- end }}
          {{- if eq .Values.global.pilotCertProvider "istiod" }}
          - name: istiod-ca-cert
            configMap:
              name: istio-ca-root-cert
          {{- end }}
          {{- if .Values.global.mountMtlsCerts }}
          # Use the key and cert mounted to /etc/certs/ for the in-cluster mTLS communications.
          - name: istio-certs
            secret:
              optional: true
              {{ if eq .Spec.ServiceAccountName "" }}
              secretName: istio.default
              {{ else -}}
              secretName: {{  printf "istio.%s" .Spec.ServiceAccountName }}
              {{  end -}}
          {{- end }}
          {{- if .Values.global.imagePullSecrets }}
          imagePullSecrets:
            {{- range .Values.global.imagePullSecrets }}
            - name: {{ . }}
            {{- end }}
          {{- end }}
          {{- if eq (env "ENABLE_LEGACY_FSGROUP_INJECTION" "true") "true" }}
          securityContext:
            fsGroup: 1337
          {{- end }}
      grpc-simple: |
        metadata:
          sidecar.istio.io/rewriteAppHTTPProbers: "false"
        spec:
          initContainers:
            - name: grpc-bootstrap-init
              image: busybox:1.28
              volumeMounts:
                - mountPath: /var/lib/grpc/data/
                  name: grpc-io-proxyless-bootstrap
              env:
                - name: INSTANCE_IP
                  valueFrom:
                    fieldRef:
                      fieldPath: status.podIP
                - name: POD_NAME
                  valueFrom:
                    fieldRef:
                      fieldPath: metadata.name
                - name: POD_NAMESPACE
                  valueFrom:
                    fieldRef:
                      fieldPath: metadata.namespace
                - name: ISTIO_NAMESPACE
                  value: |
                     {{ .Values.global.istioNamespace }}
              command:
                - sh
                - "-c"
                - |-
                  NODE_ID="sidecar~${INSTANCE_IP}~${POD_NAME}.${POD_NAMESPACE}~cluster.local"
                  SERVER_URI="dns:///istiod.${ISTIO_NAMESPACE}.svc:15010"
                  echo '
                  {
                    "xds_servers": [
                      {
                        "server_uri": "'${SERVER_URI}'",
                        "channel_creds": [{"type": "insecure"}],
                        "server_features" : ["xds_v3"]
                      }
                    ],
                    "node": {
                      "id": "'${NODE_ID}'",
                      "metadata": {
                        "GENERATOR": "grpc"
                      }
                    }
                  }' > /var/lib/grpc/data/bootstrap.json
          containers:
          {{- range $index, $container := .Spec.Containers }}
          - name: {{ $container.Name }}
            env:
              - name: GRPC_XDS_BOOTSTRAP
                value: /var/lib/grpc/data/bootstrap.json
              - name: GRPC_GO_LOG_VERBOSITY_LEVEL
                value: "99"
              - name: GRPC_GO_LOG_SEVERITY_LEVEL
                value: info
            volumeMounts:
              - mountPath: /var/lib/grpc/data/
                name: grpc-io-proxyless-bootstrap
          {{- end }}
          volumes:
            - name: grpc-io-proxyless-bootstrap
              emptyDir: {}
      grpc-agent: |
        {{- define "resources"  }}
          {{- if or (isset .ObjectMeta.Annotations `sidecar.istio.io/proxyCPU`) (isset .ObjectMeta.Annotations `sidecar.istio.io/proxyMemory`) (isset .ObjectMeta.Annotations `sidecar.istio.io/proxyCPULimit`) (isset .ObjectMeta.Annotations `sidecar.istio.io/proxyMemoryLimit`) }}
            {{- if or (isset .ObjectMeta.Annotations `sidecar.istio.io/proxyCPU`) (isset .ObjectMeta.Annotations `sidecar.istio.io/proxyMemory`) }}
              requests:
                {{ if (isset .ObjectMeta.Annotations `sidecar.istio.io/proxyCPU`) -}}
                cpu: "{{ index .ObjectMeta.Annotations `sidecar.istio.io/proxyCPU` }}"
                {{ end }}
                {{ if (isset .ObjectMeta.Annotations `sidecar.istio.io/proxyMemory`) -}}
                memory: "{{ index .ObjectMeta.Annotations `sidecar.istio.io/proxyMemory` }}"
                {{ end }}
            {{- end }}
            {{- if or (isset .ObjectMeta.Annotations `sidecar.istio.io/proxyCPULimit`) (isset .ObjectMeta.Annotations `sidecar.istio.io/proxyMemoryLimit`) }}
              limits:
                {{ if (isset .ObjectMeta.Annotations `sidecar.istio.io/proxyCPULimit`) -}}
                cpu: "{{ index .ObjectMeta.Annotations `sidecar.istio.io/proxyCPULimit` }}"
                {{ end }}
                {{ if (isset .ObjectMeta.Annotations `sidecar.istio.io/proxyMemoryLimit`) -}}
                memory: "{{ index .ObjectMeta.Annotations `sidecar.istio.io/proxyMemoryLimit` }}"
                {{ end }}
            {{- end }}
          {{- else }}
            {{- if .Values.global.proxy.resources }}
              {{ toYaml .Values.global.proxy.resources | indent 6 }}
            {{- end }}
          {{- end }}
        {{- end }}
        {{- $containers := list }}
        {{- range $index, $container := .Spec.Containers }}{{ if not (eq $container.Name "istio-proxy") }}{{ $containers = append $containers $container.Name }}{{end}}{{- end}}
        metadata:
          labels:
            {{/* security.istio.io/tlsMode: istio must be set by user, if gRPC is using mTLS initialization code. We can't set it automatically. */}}
            service.istio.io/canonical-name: {{ index .ObjectMeta.Labels `service.istio.io/canonical-name` | default (index .ObjectMeta.Labels `app.kubernetes.io/name`) | default (index .ObjectMeta.Labels `app`) | default .DeploymentMeta.Name  | quote }}
            service.istio.io/canonical-revision: {{ index .ObjectMeta.Labels `service.istio.io/canonical-revision` | default (index .ObjectMeta.Labels `app.kubernetes.io/version`) | default (index .ObjectMeta.Labels `version`) | default "latest"  | quote }}
          annotations: {
            {{- if ge (len $containers) 1 }}
            {{- if not (isset .ObjectMeta.Annotations `kubectl.kubernetes.io/default-logs-container`) }}
            kubectl.kubernetes.io/default-logs-container: "{{ index $containers 0 }}",
            {{- end }}
            {{- if not (isset .ObjectMeta.Annotations `kubectl.kubernetes.io/default-container`) }}
            kubectl.kubernetes.io/default-container: "{{ index $containers 0 }}",
            {{- end }}
            {{- end }}
            sidecar.istio.io/rewriteAppHTTPProbers: "false",
          }
        spec:
          containers:
          - name: istio-proxy
          {{- if contains "/" (annotation .ObjectMeta `sidecar.istio.io/proxyImage` .Values.global.proxy.image) }}
            image: "{{ annotation .ObjectMeta `sidecar.istio.io/proxyImage` .Values.global.proxy.image }}"
          {{- else }}
            image: "{{ .ProxyImage }}"
          {{- end }}
            ports:
            - containerPort: 15020
              protocol: TCP
              name: mesh-metrics
            args:
            - proxy
            - sidecar
            - --domain
            - $(POD_NAMESPACE).svc.{{ .Values.global.proxy.clusterDomain }}
            - --proxyLogLevel={{ annotation .ObjectMeta `sidecar.istio.io/logLevel` .Values.global.proxy.logLevel }}
            - --proxyComponentLogLevel={{ annotation .ObjectMeta `sidecar.istio.io/componentLogLevel` .Values.global.proxy.componentLogLevel }}
            - --log_output_level={{ annotation .ObjectMeta `sidecar.istio.io/agentLogLevel` .Values.global.logging.level }}
          {{- if .Values.global.sts.servicePort }}
            - --stsPort={{ .Values.global.sts.servicePort }}
          {{- end }}
          {{- if .Values.global.logAsJson }}
            - --log_as_json
          {{- end }}
            lifecycle:
              postStart:
                exec:
                  command:
                  - pilot-agent
                  - wait
                  - --url=http://localhost:15020/healthz/ready
            env:
            - name: ISTIO_META_GENERATOR
              value: grpc
            - name: OUTPUT_CERTS
              value: /var/lib/istio/data
            {{- if eq (env "PILOT_ENABLE_INBOUND_PASSTHROUGH" "true") "false" }}
            - name: REWRITE_PROBE_LEGACY_LOCALHOST_DESTINATION
              value: "true"
            {{- end }}
            - name: JWT_POLICY
              value: {{ .Values.global.jwtPolicy }}
            - name: PILOT_CERT_PROVIDER
              value: {{ .Values.global.pilotCertProvider }}
            - name: CA_ADDR
            {{- if .Values.global.caAddress }}
              value: {{ .Values.global.caAddress }}
            {{- else }}
              value: istiod{{- if not (eq .Values.revision "") }}-{{ .Values.revision }}{{- end }}.{{ .Values.global.istioNamespace }}.svc:15012
            {{- end }}
            - name: POD_NAME
              valueFrom:
                fieldRef:
                  fieldPath: metadata.name
            - name: POD_NAMESPACE
              valueFrom:
                fieldRef:
                  fieldPath: metadata.namespace
            - name: INSTANCE_IP
              valueFrom:
                fieldRef:
                  fieldPath: status.podIP
            - name: SERVICE_ACCOUNT
              valueFrom:
                fieldRef:
                  fieldPath: spec.serviceAccountName
            - name: HOST_IP
              valueFrom:
                fieldRef:
                  fieldPath: status.hostIP
            - name: PROXY_CONFIG
              value: |
                     {{ protoToJSON .ProxyConfig }}
            - name: ISTIO_META_POD_PORTS
              value: |-
                [
                {{- $first := true }}
                {{- range $index1, $c := .Spec.Containers }}
                  {{- range $index2, $p := $c.Ports }}
                    {{- if (structToJSON $p) }}
                    {{if not $first}},{{end}}{{ structToJSON $p }}
                    {{- $first = false }}
                    {{- end }}
                  {{- end}}
                {{- end}}
                ]
            - name: ISTIO_META_APP_CONTAINERS
              value: "{{ $containers | join "," }}"
            - name: ISTIO_META_CLUSTER_ID
              value: "{{ valueOrDefault .Values.global.multiCluster.clusterName `Kubernetes` }}"
            {{- if .Values.global.network }}
            - name: ISTIO_META_NETWORK
              value: "{{ .Values.global.network }}"
            {{- end }}
            {{- if .DeploymentMeta.Name }}
            - name: ISTIO_META_WORKLOAD_NAME
              value: "{{ .DeploymentMeta.Name }}"
            {{ end }}
            {{- if and .TypeMeta.APIVersion .DeploymentMeta.Name }}
            - name: ISTIO_META_OWNER
              value: kubernetes://apis/{{ .TypeMeta.APIVersion }}/namespaces/{{ valueOrDefault .DeploymentMeta.Namespace `default` }}/{{ toLower .TypeMeta.Kind}}s/{{ .DeploymentMeta.Name }}
            {{- end}}
            {{- if .Values.global.meshID }}
            - name: ISTIO_META_MESH_ID
              value: "{{ .Values.global.meshID }}"
            {{- else if (valueOrDefault .MeshConfig.TrustDomain .Values.global.trustDomain) }}
            - name: ISTIO_META_MESH_ID
              value: "{{ (valueOrDefault .MeshConfig.TrustDomain .Values.global.trustDomain) }}"
            {{- end }}
            {{- with (valueOrDefault .MeshConfig.TrustDomain .Values.global.trustDomain)  }}
            - name: TRUST_DOMAIN
              value: "{{ . }}"
            {{- end }}
            {{- range $key, $value := .ProxyConfig.ProxyMetadata }}
            - name: {{ $key }}
              value: "{{ $value }}"
            {{- end }}
            # grpc uses xds:/// to resolve – no need to resolve VIP
            - name: ISTIO_META_DNS_CAPTURE
              value: "false"
            - name: DISABLE_ENVOY
              value: "true"
            {{with .Values.global.imagePullPolicy }}imagePullPolicy: "{{.}}"{{end}}
            {{ if ne (annotation .ObjectMeta `status.sidecar.istio.io/port` .Values.global.proxy.statusPort) `0` }}
            readinessProbe:
              httpGet:
                path: /healthz/ready
                port: 15020
              initialDelaySeconds: {{ annotation .ObjectMeta `readiness.status.sidecar.istio.io/initialDelaySeconds` .Values.global.proxy.readinessInitialDelaySeconds }}
              periodSeconds: {{ annotation .ObjectMeta `readiness.status.sidecar.istio.io/periodSeconds` .Values.global.proxy.readinessPeriodSeconds }}
              timeoutSeconds: 3
              failureThreshold: {{ annotation .ObjectMeta `readiness.status.sidecar.istio.io/failureThreshold` .Values.global.proxy.readinessFailureThreshold }}
            resources:
          {{ template "resources" . }}
            volumeMounts:
            - name: workload-socket
              mountPath: /var/run/secrets/workload-spiffe-uds
            {{- if eq .Values.global.caName "GkeWorkloadCertificate" }}
            - name: gke-workload-certificate
              mountPath: /var/run/secrets/workload-spiffe-credentials
              readOnly: true
            {{- else }}
            - name: workload-certs
              mountPath: /var/run/secrets/workload-spiffe-credentials
            {{- end }}
            {{- if eq .Values.global.pilotCertProvider "istiod" }}
            - mountPath: /var/run/secrets/istio
              name: istiod-ca-cert
            {{- end }}
            - mountPath: /var/lib/istio/data
              name: istio-data
            # UDS channel between istioagent and gRPC client for XDS/SDS
            - mountPath: /etc/istio/proxy
              name: istio-xds
            {{- if eq .Values.global.jwtPolicy "third-party-jwt" }}
            - mountPath: /var/run/secrets/tokens
              name: istio-token
            {{- end }}
            {{- if .Values.global.mountMtlsCerts }}
            # Use the key and cert mounted to /etc/certs/ for the in-cluster mTLS communications.
            - mountPath: /etc/certs/
              name: istio-certs
              readOnly: true
            {{- end }}
            - name: istio-podinfo
              mountPath: /etc/istio/pod
            {{- end }}
              {{- if isset .ObjectMeta.Annotations `sidecar.istio.io/userVolumeMount` }}
              {{ range $index, $value := fromJSON (index .ObjectMeta.Annotations `sidecar.istio.io/userVolumeMount`) }}
            - name: "{{  $index }}"
              {{ toYaml $value | indent 6 }}
              {{ end }}
              {{- end }}
        {{- range $index, $container := .Spec.Containers  }}
        {{ if not (eq $container.Name "istio-proxy") }}
          - name: {{ $container.Name }}
            env:
              - name: "GRPC_XDS_EXPERIMENTAL_SECURITY_SUPPORT"
                value: "true"
              - name: "GRPC_XDS_BOOTSTRAP"
                value: "/etc/istio/proxy/grpc-bootstrap.json"
            volumeMounts:
              - mountPath: /var/lib/istio/data
                name: istio-data
              # UDS channel between istioagent and gRPC client for XDS/SDS
              - mountPath: /etc/istio/proxy
                name: istio-xds
              {{- if eq $.Values.global.caName "GkeWorkloadCertificate" }}
              - name: gke-workload-certificate
                mountPath: /var/run/secrets/workload-spiffe-credentials
                readOnly: true
              {{- else }}
              - name: workload-certs
                mountPath: /var/run/secrets/workload-spiffe-credentials
              {{- end }}
        {{- end }}
        {{- end }}
          volumes:
          - emptyDir:
            name: workload-socket
          {{- if eq .Values.global.caName "GkeWorkloadCertificate" }}
          - name: gke-workload-certificate
            csi:
              driver: workloadcertificates.security.cloud.google.com
          {{- else }}
          - emptyDir:
            name: workload-certs
          {{- end }}
          {{- if (isset .ObjectMeta.Annotations `sidecar.istio.io/bootstrapOverride`) }}
          - name: custom-bootstrap-volume
            configMap:
              name: {{ annotation .ObjectMeta `sidecar.istio.io/bootstrapOverride` "" }}
          {{- end }}
          # SDS channel between istioagent and Envoy
          - emptyDir:
              medium: Memory
            name: istio-xds
          - name: istio-data
            emptyDir: {}
          - name: istio-podinfo
            downwardAPI:
              items:
                - path: "labels"
                  fieldRef:
                    fieldPath: metadata.labels
                - path: "annotations"
                  fieldRef:
                    fieldPath: metadata.annotations
          {{- if eq .Values.global.jwtPolicy "third-party-jwt" }}
          - name: istio-token
            projected:
              sources:
              - serviceAccountToken:
                  path: istio-token
                  expirationSeconds: 43200
                  audience: {{ .Values.global.sds.token.aud }}
          {{- end }}
          {{- if eq .Values.global.pilotCertProvider "istiod" }}
          - name: istiod-ca-cert
            configMap:
              name: istio-ca-root-cert
          {{- end }}
          {{- if .Values.global.mountMtlsCerts }}
          # Use the key and cert mounted to /etc/certs/ for the in-cluster mTLS communications.
          - name: istio-certs
            secret:
              optional: true
              {{ if eq .Spec.ServiceAccountName "" }}
              secretName: istio.default
              {{ else -}}
              secretName: {{  printf "istio.%s" .Spec.ServiceAccountName }}
              {{  end -}}
          {{- end }}
            {{- if isset .ObjectMeta.Annotations `sidecar.istio.io/userVolume` }}
            {{range $index, $value := fromJSON (index .ObjectMeta.Annotations `sidecar.istio.io/userVolume`) }}
          - name: "{{ $index }}"
            {{ toYaml $value | indent 4 }}
            {{ end }}
            {{ end }}
          {{- if .Values.global.imagePullSecrets }}
          imagePullSecrets:
            {{- range .Values.global.imagePullSecrets }}
            - name: {{ . }}
            {{- end }}
          {{- end }}
          {{- if eq (env "ENABLE_LEGACY_FSGROUP_INJECTION" "true") "true" }}
          securityContext:
            fsGroup: 1337
          {{- end }}
---
# Source: istiod/templates/clusterrole.yaml
apiVersion: rbac.authorization.k8s.io/v1
kind: ClusterRole
metadata:
  name: istiod-clusterrole-istio-system
  labels:
    app: istiod
    release: istio
rules:
  # sidecar injection controller
  - apiGroups: ["admissionregistration.k8s.io"]
    resources: ["mutatingwebhookconfigurations"]
    verbs: ["get", "list", "watch", "update", "patch"]

  # configuration validation webhook controller
  - apiGroups: ["admissionregistration.k8s.io"]
    resources: ["validatingwebhookconfigurations"]
    verbs: ["get", "list", "watch", "update"]

  # istio configuration
  # removing CRD permissions can break older versions of Istio running alongside this control plane (https://github.com/istio/istio/issues/29382)
  # please proceed with caution
  - apiGroups: ["config.istio.io", "security.istio.io", "networking.istio.io", "authentication.istio.io", "rbac.istio.io", "telemetry.istio.io", "extensions.istio.io"]
    verbs: ["get", "watch", "list"]
    resources: ["*"]
  - apiGroups: ["networking.istio.io"]
    verbs: [ "get", "watch", "list", "update", "patch", "create", "delete" ]
    resources: [ "workloadentries" ]
  - apiGroups: ["networking.istio.io"]
    verbs: [ "get", "watch", "list", "update", "patch", "create", "delete" ]
    resources: [ "workloadentries/status" ]

  # auto-detect installed CRD definitions
  - apiGroups: ["apiextensions.k8s.io"]
    resources: ["customresourcedefinitions"]
    verbs: ["get", "list", "watch"]

  # discovery and routing
  - apiGroups: [""]
    resources: ["pods", "nodes", "services", "namespaces", "endpoints"]
    verbs: ["get", "list", "watch"]
  - apiGroups: ["discovery.k8s.io"]
    resources: ["endpointslices"]
    verbs: ["get", "list", "watch"]

  # ingress controller
  - apiGroups: ["networking.k8s.io"]
    resources: ["ingresses", "ingressclasses"]
    verbs: ["get", "list", "watch"]
  - apiGroups: ["networking.k8s.io"]
    resources: ["ingresses/status"]
    verbs: ["*"]

  # required for CA's namespace controller
  - apiGroups: [""]
    resources: ["configmaps"]
    verbs: ["create", "get", "list", "watch", "update"]

  # Istiod and bootstrap.
  - apiGroups: ["certificates.k8s.io"]
    resources:
      - "certificatesigningrequests"
      - "certificatesigningrequests/approval"
      - "certificatesigningrequests/status"
    verbs: ["update", "create", "get", "delete", "watch"]
  - apiGroups: ["certificates.k8s.io"]
    resources:
      - "signers"
    resourceNames:
    - "kubernetes.io/legacy-unknown"
    verbs: ["approve"]

  # Used by Istiod to verify the JWT tokens
  - apiGroups: ["authentication.k8s.io"]
    resources: ["tokenreviews"]
    verbs: ["create"]

  # Used by Istiod to verify gateway SDS
  - apiGroups: ["authorization.k8s.io"]
    resources: ["subjectaccessreviews"]
    verbs: ["create"]

  # Use for Kubernetes Service APIs
  - apiGroups: ["networking.x-k8s.io", "gateway.networking.k8s.io"]
    resources: ["*"]
    verbs: ["get", "watch", "list"]
  - apiGroups: ["networking.x-k8s.io", "gateway.networking.k8s.io"]
    resources: ["*"] # TODO: should be on just */status but wildcard is not supported
    verbs: ["update", "patch"]
  - apiGroups: ["gateway.networking.k8s.io"]
    resources: ["gatewayclasses"]
    verbs: ["create", "update", "patch", "delete"]

  # Needed for multicluster secret reading, possibly ingress certs in the future
  - apiGroups: [""]
    resources: ["secrets"]
    verbs: ["get", "watch", "list"]

  # Maistra specific
  - apiGroups: ["maistra.io"]
    resources: ["servicemeshmemberrolls"]
    verbs: ["get", "list", "watch"]
  - apiGroups: ["route.openshift.io"]
    resources: ["routes", "routes/custom-host"]
    verbs: ["get", "list", "watch", "create", "delete", "update"]
  - apiGroups: ["maistra.io"]
    resources: ["servicemeshextensions"]
    verbs: ["get", "list", "watch"]

  # Used for MCS serviceexport management
  - apiGroups: ["multicluster.x-k8s.io"]
    resources: ["serviceexports"]
    verbs: [ "get", "watch", "list", "create", "delete"]

  # Used for MCS serviceimport management
  - apiGroups: ["multicluster.x-k8s.io"]
    resources: ["serviceimports"]
    verbs: ["get", "watch", "list"]
---
# Source: istiod/templates/clusterrole.yaml
apiVersion: rbac.authorization.k8s.io/v1
kind: ClusterRole
metadata:
  name: istiod-gateway-controller-istio-system
  labels:
    app: istiod
    release: istio
rules:
  - apiGroups: ["apps"]
    verbs: [ "get", "watch", "list", "update", "patch", "create", "delete" ]
    resources: [ "deployments" ]
  - apiGroups: [""]
    verbs: [ "get", "watch", "list", "update", "patch", "create", "delete" ]
    resources: [ "services" ]
---
# Source: istiod/templates/reader-clusterrole.yaml
apiVersion: rbac.authorization.k8s.io/v1
kind: ClusterRole
metadata:
  name: istio-reader-clusterrole-istio-system
  labels:
    app: istio-reader
    release: istio
rules:
  - apiGroups:
      - "config.istio.io"
      - "security.istio.io"
      - "networking.istio.io"
      - "authentication.istio.io"
      - "rbac.istio.io"
    resources: ["*"]
    verbs: ["get", "list", "watch"]
  - apiGroups: [""]
    resources: ["endpoints", "pods", "services", "nodes", "replicationcontrollers", "namespaces", "secrets"]
    verbs: ["get", "list", "watch"]
  - apiGroups: ["networking.istio.io"]
    verbs: [ "get", "watch", "list" ]
    resources: [ "workloadentries" ]
  - apiGroups: ["apiextensions.k8s.io"]
    resources: ["customresourcedefinitions"]
    verbs: ["get", "list", "watch"]
  - apiGroups: ["discovery.k8s.io"]
    resources: ["endpointslices"]
    verbs: ["get", "list", "watch"]
  - apiGroups: ["multicluster.x-k8s.io"]
    resources: ["serviceexports"]
    verbs: ["get", "list", "watch", "create", "delete"]
  - apiGroups: ["multicluster.x-k8s.io"]
    resources: ["serviceimports"]
    verbs: ["get", "list", "watch"]
  - apiGroups: ["apps"]
    resources: ["replicasets"]
    verbs: ["get", "list", "watch"]
  - apiGroups: ["authentication.k8s.io"]
    resources: ["tokenreviews"]
    verbs: ["create"]
  - apiGroups: ["authorization.k8s.io"]
    resources: ["subjectaccessreviews"]
    verbs: ["create"]
---
# Source: istiod/templates/clusterrolebinding.yaml
apiVersion: rbac.authorization.k8s.io/v1
kind: ClusterRoleBinding
metadata:
  name: istiod-clusterrole-istio-system
  labels:
    app: istiod
    release: istio
roleRef:
  apiGroup: rbac.authorization.k8s.io
  kind: ClusterRole
  name: istiod-clusterrole-istio-system
subjects:
  - kind: ServiceAccount
    name: istiod
    namespace: istio-system
---
# Source: istiod/templates/clusterrolebinding.yaml
apiVersion: rbac.authorization.k8s.io/v1
kind: ClusterRoleBinding
metadata:
  name: istiod-gateway-controller-istio-system
  labels:
    app: istiod
    release: istio
roleRef:
  apiGroup: rbac.authorization.k8s.io
  kind: ClusterRole
  name: istiod-gateway-controller-istio-system
subjects:
- kind: ServiceAccount
  name: istiod
  namespace: istio-system
---
# Source: istiod/templates/reader-clusterrolebinding.yaml
apiVersion: rbac.authorization.k8s.io/v1
kind: ClusterRoleBinding
metadata:
  name: istio-reader-clusterrole-istio-system
  labels:
    app: istio-reader
    release: istio
roleRef:
  apiGroup: rbac.authorization.k8s.io
  kind: ClusterRole
  name: istio-reader-clusterrole-istio-system
subjects:
  - kind: ServiceAccount
    name: istio-reader-service-account
    namespace: istio-system
---
# Source: istiod/templates/role.yaml
apiVersion: rbac.authorization.k8s.io/v1
kind: Role
metadata:
  name: istiod
  namespace: istio-system
  labels:
    app: istiod
    release: istio
rules:
# permissions to verify the webhook is ready and rejecting
# invalid config. We use --server-dry-run so no config is persisted.
- apiGroups: ["networking.istio.io"]
  verbs: ["create"]
  resources: ["gateways"]

# For storing CA secret
- apiGroups: [""]
  resources: ["secrets"]
  # TODO lock this down to istio-ca-cert if not using the DNS cert mesh config
  verbs: ["create", "get", "watch", "list", "update", "delete"]
---
# Source: istiod/templates/rolebinding.yaml
apiVersion: rbac.authorization.k8s.io/v1
kind: RoleBinding
metadata:
  name: istiod
  namespace: istio-system
  labels:
    app: istiod
    release: istio
roleRef:
  apiGroup: rbac.authorization.k8s.io
  kind: Role
  name: istiod
subjects:
  - kind: ServiceAccount
    name: istiod
    namespace: istio-system
---
# Source: istiod/templates/service.yaml
apiVersion: v1
kind: Service
metadata:
  name: istiod
  namespace: istio-system
  labels:
    istio.io/rev: default
    install.operator.istio.io/owning-resource: unknown
    operator.istio.io/component: "Pilot"
    app: istiod
    istio: pilot
    release: istio
spec:
  ports:
    - port: 15010
      name: grpc-xds # plaintext
      protocol: TCP
    - port: 15012
      name: https-dns # mTLS with k8s-signed cert
      protocol: TCP
    - port: 443
      name: https-webhook # validation and injection
      targetPort: 15017
      protocol: TCP
    - port: 15014
      name: http-monitoring # prometheus stats
      protocol: TCP
  selector:
    app: istiod
    # Label used by the 'default' service. For versioned deployments we match with app and version.
    # This avoids default deployment picking the canary
    istio: pilot
---
# Source: istiod/templates/deployment.yaml
apiVersion: apps/v1
kind: Deployment
metadata:
  name: istiod
  namespace: istio-system
  labels:
    app: istiod
    istio.io/rev: default
    install.operator.istio.io/owning-resource: unknown
    operator.istio.io/component: "Pilot"
    istio: pilot
    release: istio
spec:
  strategy:
    rollingUpdate:
      maxSurge: 100%
      maxUnavailable: 25%
  selector:
    matchLabels:
      istio: pilot
  template:
    metadata:
      labels:
        app: istiod
        istio.io/rev: default
        install.operator.istio.io/owning-resource: unknown
        sidecar.istio.io/inject: "false"
        operator.istio.io/component: "Pilot"
        istio: pilot
      annotations:
        prometheus.io/port: "15014"
        prometheus.io/scrape: "true"
        sidecar.istio.io/inject: "false"
    spec:
      serviceAccountName: istiod
      securityContext:
        fsGroup: 1337
      containers:
        - name: discovery
          image: "gcr.io/istio-testing/pilot:latest"
          args:
          - "discovery"
          - --monitoringAddr=:15014
          - --log_output_level=default:info
          - --domain
          - cluster.local
          - --keepaliveMaxServerConnectionAge
          - "30m"
          ports:
          - containerPort: 8080
            protocol: TCP
          - containerPort: 15010
            protocol: TCP
          - containerPort: 15017
            protocol: TCP
          readinessProbe:
            httpGet:
              path: /ready
              port: 8080
            initialDelaySeconds: 1
            periodSeconds: 3
            timeoutSeconds: 5
          env:
          - name: REVISION
            value: "default"
          - name: JWT_POLICY
            value: third-party-jwt
          - name: PILOT_CERT_PROVIDER
            value: istiod
          - name: POD_NAME
            valueFrom:
              fieldRef:
                apiVersion: v1
                fieldPath: metadata.name
          - name: POD_NAMESPACE
            valueFrom:
              fieldRef:
                apiVersion: v1
                fieldPath: metadata.namespace
          - name: SERVICE_ACCOUNT
            valueFrom:
              fieldRef:
                apiVersion: v1
                fieldPath: spec.serviceAccountName
          - name: KUBECONFIG
            value: /var/run/secrets/remote/config
          - name: PILOT_TRACE_SAMPLING
            value: "1"
          - name: PILOT_ENABLE_PROTOCOL_SNIFFING_FOR_OUTBOUND
            value: "true"
          - name: PILOT_ENABLE_PROTOCOL_SNIFFING_FOR_INBOUND
            value: "true"
          - name: ISTIOD_ADDR
            value: istiod.istio-system.svc:15012
          - name: PILOT_ENABLE_ANALYSIS
            value: "false"
          - name: CLUSTER_ID
            value: "Kubernetes"
          resources:
            requests:
              cpu: 500m
              memory: 2048Mi
          securityContext:
            allowPrivilegeEscalation: false
            readOnlyRootFilesystem: true
            runAsUser: 1337
            runAsGroup: 1337
            runAsNonRoot: true
            capabilities:
              drop:
              - ALL
          volumeMounts:
          - name: istio-token
            mountPath: /var/run/secrets/tokens
            readOnly: true
          - name: local-certs
            mountPath: /var/run/secrets/istio-dns
          - name: cacerts
            mountPath: /etc/cacerts
            readOnly: true
          - name: istio-kubeconfig
            mountPath: /var/run/secrets/remote
            readOnly: true
      affinity:

        nodeAffinity:
          requiredDuringSchedulingIgnoredDuringExecution:
            nodeSelectorTerms:
            - matchExpressions:
              - key: kubernetes.io/arch
                operator: In
                values:
                - "amd64"
                - "ppc64le"
                - "s390x"
          preferredDuringSchedulingIgnoredDuringExecution:
          - weight: 2
            preference:
              matchExpressions:
              - key: kubernetes.io/arch
                operator: In
                values:
                - "amd64"
          - weight: 2
            preference:
              matchExpressions:
              - key: kubernetes.io/arch
                operator: In
                values:
                - "ppc64le"
          - weight: 2
            preference:
              matchExpressions:
              - key: kubernetes.io/arch
                operator: In
                values:
                - "s390x"

      volumes:
      # Technically not needed on this pod - but it helps debugging/testing SDS
      # Should be removed after everything works.
      - emptyDir:
          medium: Memory
        name: local-certs
      - name: istio-token
        projected:
          sources:
            - serviceAccountToken:
                audience: istio-ca
                expirationSeconds: 43200
                path: istio-token
      # Optional: user-generated root
      - name: cacerts
        secret:
          secretName: cacerts
          optional: true
      - name: istio-kubeconfig
        secret:
          secretName: istio-kubeconfig
          optional: true
---
# Source: istiod/templates/autoscale.yaml
apiVersion: autoscaling/v2
kind: HorizontalPodAutoscaler
metadata:
  name: istiod
  namespace: istio-system
  labels:
    app: istiod
    release: istio
    istio.io/rev: default
    install.operator.istio.io/owning-resource: unknown
    operator.istio.io/component: "Pilot"
spec:
  maxReplicas: 5
  minReplicas: 1
  scaleTargetRef:
    apiVersion: apps/v1
    kind: Deployment
    name: istiod
  metrics:
  - type: Resource
    resource:
      name: cpu
      target:
        type: Utilization
        averageUtilization: 80
---
# Source: istiod/templates/revision-tags.yaml
# Adapted from istio-discovery/templates/mutatingwebhook.yaml
# Removed paths for legacy and default selectors since a revision tag
# is inherently created from a specific revision
---
# Source: istiod/templates/telemetryv2_1.11.yaml
# Note: http stats filter is wasm enabled only in sidecars.
apiVersion: networking.istio.io/v1alpha3
kind: EnvoyFilter
metadata:
  name: stats-filter-1.11
  namespace: istio-system
  labels:
    istio.io/rev: default
spec:
  priority: -1
  configPatches:
    - applyTo: HTTP_FILTER
      match:
        context: SIDECAR_OUTBOUND
        proxy:
          proxyVersion: '^1\.11.*'
        listener:
          filterChain:
            filter:
              name: "envoy.filters.network.http_connection_manager"
              subFilter:
                name: "envoy.filters.http.router"
      patch:
        operation: INSERT_BEFORE
        value:
          name: istio.stats
          typed_config:
            "@type": type.googleapis.com/udpa.type.v1.TypedStruct
            type_url: type.googleapis.com/envoy.extensions.filters.http.wasm.v3.Wasm
            value:
              config:
                root_id: stats_outbound
                configuration:
                  "@type": "type.googleapis.com/google.protobuf.StringValue"
                  value: |
                    {
                      "debug": "false",
                      "stat_prefix": "istio"
                    }
                vm_config:
                  vm_id: stats_outbound
                  runtime: envoy.wasm.runtime.null
                  code:
                    local:
                      inline_string: envoy.wasm.stats
    - applyTo: HTTP_FILTER
      match:
        context: SIDECAR_INBOUND
        proxy:
          proxyVersion: '^1\.11.*'
        listener:
          filterChain:
            filter:
              name: "envoy.filters.network.http_connection_manager"
              subFilter:
                name: "envoy.filters.http.router"
      patch:
        operation: INSERT_BEFORE
        value:
          name: istio.stats
          typed_config:
            "@type": type.googleapis.com/udpa.type.v1.TypedStruct
            type_url: type.googleapis.com/envoy.extensions.filters.http.wasm.v3.Wasm
            value:
              config:
                root_id: stats_inbound
                configuration:
                  "@type": "type.googleapis.com/google.protobuf.StringValue"
                  value: |
                    {
                      "debug": "false",
                      "stat_prefix": "istio",
                      "disable_host_header_fallback": true,
                      "metrics": [
                        {
                          "dimensions": {
                            "destination_cluster": "node.metadata['CLUSTER_ID']",
                            "source_cluster": "downstream_peer.cluster_id"
                          }
                        }
                      ]
                    }
                vm_config:
                  vm_id: stats_inbound
                  runtime: envoy.wasm.runtime.null
                  code:
                    local:
                      inline_string: envoy.wasm.stats
    - applyTo: HTTP_FILTER
      match:
        context: GATEWAY
        proxy:
          proxyVersion: '^1\.11.*'
        listener:
          filterChain:
            filter:
              name: "envoy.filters.network.http_connection_manager"
              subFilter:
                name: "envoy.filters.http.router"
      patch:
        operation: INSERT_BEFORE
        value:
          name: istio.stats
          typed_config:
            "@type": type.googleapis.com/udpa.type.v1.TypedStruct
            type_url: type.googleapis.com/envoy.extensions.filters.http.wasm.v3.Wasm
            value:
              config:
                root_id: stats_outbound
                configuration:
                  "@type": "type.googleapis.com/google.protobuf.StringValue"
                  value: |
                    {
                      "debug": "false",
                      "stat_prefix": "istio",
                      "disable_host_header_fallback": true
                    }
                vm_config:
                  vm_id: stats_outbound
                  runtime: envoy.wasm.runtime.null
                  code:
                    local:
                      inline_string: envoy.wasm.stats
---
# Source: istiod/templates/telemetryv2_1.11.yaml
# Note: tcp stats filter is wasm enabled only in sidecars.
apiVersion: networking.istio.io/v1alpha3
kind: EnvoyFilter
metadata:
  name: tcp-stats-filter-1.11
  namespace: istio-system
  labels:
    istio.io/rev: default
spec:
  priority: -1
  configPatches:
    - applyTo: NETWORK_FILTER
      match:
        context: SIDECAR_INBOUND
        proxy:
          proxyVersion: '^1\.11.*'
        listener:
          filterChain:
            filter:
              name: "envoy.filters.network.tcp_proxy"
      patch:
        operation: INSERT_BEFORE
        value:
          name: istio.stats
          typed_config:
            "@type": type.googleapis.com/udpa.type.v1.TypedStruct
            type_url: type.googleapis.com/envoy.extensions.filters.network.wasm.v3.Wasm
            value:
              config:
                root_id: stats_inbound
                configuration:
                  "@type": "type.googleapis.com/google.protobuf.StringValue"
                  value: |
                    {
                      "debug": "false",
                      "stat_prefix": "istio",
                      "metrics": [
                        {
                          "dimensions": {
                            "destination_cluster": "node.metadata['CLUSTER_ID']",
                            "source_cluster": "downstream_peer.cluster_id"
                          }
                        }
                      ]
                    }
                vm_config:
                  vm_id: tcp_stats_inbound
                  runtime: envoy.wasm.runtime.null
                  code:
                    local:
                      inline_string: "envoy.wasm.stats"
    - applyTo: NETWORK_FILTER
      match:
        context: SIDECAR_OUTBOUND
        proxy:
          proxyVersion: '^1\.11.*'
        listener:
          filterChain:
            filter:
              name: "envoy.filters.network.tcp_proxy"
      patch:
        operation: INSERT_BEFORE
        value:
          name: istio.stats
          typed_config:
            "@type": type.googleapis.com/udpa.type.v1.TypedStruct
            type_url: type.googleapis.com/envoy.extensions.filters.network.wasm.v3.Wasm
            value:
              config:
                root_id: stats_outbound
                configuration:
                  "@type": "type.googleapis.com/google.protobuf.StringValue"
                  value: |
                    {
                      "debug": "false",
                      "stat_prefix": "istio"
                    }
                vm_config:
                  vm_id: tcp_stats_outbound
                  runtime: envoy.wasm.runtime.null
                  code:
                    local:
                      inline_string: "envoy.wasm.stats"
    - applyTo: NETWORK_FILTER
      match:
        context: GATEWAY
        proxy:
          proxyVersion: '^1\.11.*'
        listener:
          filterChain:
            filter:
              name: "envoy.filters.network.tcp_proxy"
      patch:
        operation: INSERT_BEFORE
        value:
          name: istio.stats
          typed_config:
            "@type": type.googleapis.com/udpa.type.v1.TypedStruct
            type_url: type.googleapis.com/envoy.extensions.filters.network.wasm.v3.Wasm
            value:
              config:
                root_id: stats_outbound
                configuration:
                  "@type": "type.googleapis.com/google.protobuf.StringValue"
                  value: |
                    {
                      "debug": "false",
                      "stat_prefix": "istio"
                    }
                vm_config:
                  vm_id: tcp_stats_outbound
                  runtime: envoy.wasm.runtime.null
                  code:
                    local:
                      inline_string: "envoy.wasm.stats"
---
# Source: istiod/templates/telemetryv2_1.12.yaml
# Note: http stats filter is wasm enabled only in sidecars.
apiVersion: networking.istio.io/v1alpha3
kind: EnvoyFilter
metadata:
  name: stats-filter-1.12
  namespace: istio-system
  labels:
    istio.io/rev: default
spec:
  priority: -1
  configPatches:
    - applyTo: HTTP_FILTER
      match:
        context: SIDECAR_OUTBOUND
        proxy:
          proxyVersion: '^1\.12.*'
        listener:
          filterChain:
            filter:
              name: "envoy.filters.network.http_connection_manager"
              subFilter:
                name: "envoy.filters.http.router"
      patch:
        operation: INSERT_BEFORE
        value:
          name: istio.stats
          typed_config:
            "@type": type.googleapis.com/udpa.type.v1.TypedStruct
            type_url: type.googleapis.com/envoy.extensions.filters.http.wasm.v3.Wasm
            value:
              config:
                root_id: stats_outbound
                configuration:
                  "@type": "type.googleapis.com/google.protobuf.StringValue"
                  value: |
                    {
                      "debug": "false",
                      "stat_prefix": "istio"
                    }
                vm_config:
                  vm_id: stats_outbound
                  runtime: envoy.wasm.runtime.null
                  code:
                    local:
                      inline_string: envoy.wasm.stats
    - applyTo: HTTP_FILTER
      match:
        context: SIDECAR_INBOUND
        proxy:
          proxyVersion: '^1\.12.*'
        listener:
          filterChain:
            filter:
              name: "envoy.filters.network.http_connection_manager"
              subFilter:
                name: "envoy.filters.http.router"
      patch:
        operation: INSERT_BEFORE
        value:
          name: istio.stats
          typed_config:
            "@type": type.googleapis.com/udpa.type.v1.TypedStruct
            type_url: type.googleapis.com/envoy.extensions.filters.http.wasm.v3.Wasm
            value:
              config:
                root_id: stats_inbound
                configuration:
                  "@type": "type.googleapis.com/google.protobuf.StringValue"
                  value: |
                    {
                      "debug": "false",
                      "stat_prefix": "istio",
                      "disable_host_header_fallback": true,
                      "metrics": [
                        {
                          "dimensions": {
                            "destination_cluster": "node.metadata['CLUSTER_ID']",
                            "source_cluster": "downstream_peer.cluster_id"
                          }
                        }
                      ]
                    }
                vm_config:
                  vm_id: stats_inbound
                  runtime: envoy.wasm.runtime.null
                  code:
                    local:
                      inline_string: envoy.wasm.stats
    - applyTo: HTTP_FILTER
      match:
        context: GATEWAY
        proxy:
          proxyVersion: '^1\.12.*'
        listener:
          filterChain:
            filter:
              name: "envoy.filters.network.http_connection_manager"
              subFilter:
                name: "envoy.filters.http.router"
      patch:
        operation: INSERT_BEFORE
        value:
          name: istio.stats
          typed_config:
            "@type": type.googleapis.com/udpa.type.v1.TypedStruct
            type_url: type.googleapis.com/envoy.extensions.filters.http.wasm.v3.Wasm
            value:
              config:
                root_id: stats_outbound
                configuration:
                  "@type": "type.googleapis.com/google.protobuf.StringValue"
                  value: |
                    {
                      "debug": "false",
                      "stat_prefix": "istio",
                      "disable_host_header_fallback": true
                    }
                vm_config:
                  vm_id: stats_outbound
                  runtime: envoy.wasm.runtime.null
                  code:
                    local:
                      inline_string: envoy.wasm.stats
---
# Source: istiod/templates/telemetryv2_1.12.yaml
# Note: tcp stats filter is wasm enabled only in sidecars.
apiVersion: networking.istio.io/v1alpha3
kind: EnvoyFilter
metadata:
  name: tcp-stats-filter-1.12
  namespace: istio-system
  labels:
    istio.io/rev: default
spec:
  priority: -1
  configPatches:
    - applyTo: NETWORK_FILTER
      match:
        context: SIDECAR_INBOUND
        proxy:
          proxyVersion: '^1\.12.*'
        listener:
          filterChain:
            filter:
              name: "envoy.filters.network.tcp_proxy"
      patch:
        operation: INSERT_BEFORE
        value:
          name: istio.stats
          typed_config:
            "@type": type.googleapis.com/udpa.type.v1.TypedStruct
            type_url: type.googleapis.com/envoy.extensions.filters.network.wasm.v3.Wasm
            value:
              config:
                root_id: stats_inbound
                configuration:
                  "@type": "type.googleapis.com/google.protobuf.StringValue"
                  value: |
                    {
                      "debug": "false",
                      "stat_prefix": "istio",
                      "metrics": [
                        {
                          "dimensions": {
                            "destination_cluster": "node.metadata['CLUSTER_ID']",
                            "source_cluster": "downstream_peer.cluster_id"
                          }
                        }
                      ]
                    }
                vm_config:
                  vm_id: tcp_stats_inbound
                  runtime: envoy.wasm.runtime.null
                  code:
                    local:
                      inline_string: "envoy.wasm.stats"
    - applyTo: NETWORK_FILTER
      match:
        context: SIDECAR_OUTBOUND
        proxy:
          proxyVersion: '^1\.12.*'
        listener:
          filterChain:
            filter:
              name: "envoy.filters.network.tcp_proxy"
      patch:
        operation: INSERT_BEFORE
        value:
          name: istio.stats
          typed_config:
            "@type": type.googleapis.com/udpa.type.v1.TypedStruct
            type_url: type.googleapis.com/envoy.extensions.filters.network.wasm.v3.Wasm
            value:
              config:
                root_id: stats_outbound
                configuration:
                  "@type": "type.googleapis.com/google.protobuf.StringValue"
                  value: |
                    {
                      "debug": "false",
                      "stat_prefix": "istio"
                    }
                vm_config:
                  vm_id: tcp_stats_outbound
                  runtime: envoy.wasm.runtime.null
                  code:
                    local:
                      inline_string: "envoy.wasm.stats"
    - applyTo: NETWORK_FILTER
      match:
        context: GATEWAY
        proxy:
          proxyVersion: '^1\.12.*'
        listener:
          filterChain:
            filter:
              name: "envoy.filters.network.tcp_proxy"
      patch:
        operation: INSERT_BEFORE
        value:
          name: istio.stats
          typed_config:
            "@type": type.googleapis.com/udpa.type.v1.TypedStruct
            type_url: type.googleapis.com/envoy.extensions.filters.network.wasm.v3.Wasm
            value:
              config:
                root_id: stats_outbound
                configuration:
                  "@type": "type.googleapis.com/google.protobuf.StringValue"
                  value: |
                    {
                      "debug": "false",
                      "stat_prefix": "istio"
                    }
                vm_config:
                  vm_id: tcp_stats_outbound
                  runtime: envoy.wasm.runtime.null
                  code:
                    local:
                      inline_string: "envoy.wasm.stats"
---
# Source: istiod/templates/telemetryv2_1.13.yaml
# Note: http stats filter is wasm enabled only in sidecars.
apiVersion: networking.istio.io/v1alpha3
kind: EnvoyFilter
metadata:
  name: stats-filter-1.13
  namespace: istio-system
  labels:
    istio.io/rev: default
spec:
  priority: -1
  configPatches:
    - applyTo: HTTP_FILTER
      match:
        context: SIDECAR_OUTBOUND
        proxy:
          proxyVersion: '^1\.13.*'
        listener:
          filterChain:
            filter:
              name: "envoy.filters.network.http_connection_manager"
              subFilter:
                name: "envoy.filters.http.router"
      patch:
        operation: INSERT_BEFORE
        value:
          name: istio.stats
          typed_config:
            "@type": type.googleapis.com/udpa.type.v1.TypedStruct
            type_url: type.googleapis.com/envoy.extensions.filters.http.wasm.v3.Wasm
            value:
              config:
                root_id: stats_outbound
                configuration:
                  "@type": "type.googleapis.com/google.protobuf.StringValue"
                  value: |
                    {
                      "debug": "false",
                      "stat_prefix": "istio"
                    }
                vm_config:
                  vm_id: stats_outbound
                  runtime: envoy.wasm.runtime.null
                  code:
                    local:
                      inline_string: envoy.wasm.stats
    - applyTo: HTTP_FILTER
      match:
        context: SIDECAR_INBOUND
        proxy:
          proxyVersion: '^1\.13.*'
        listener:
          filterChain:
            filter:
              name: "envoy.filters.network.http_connection_manager"
              subFilter:
                name: "envoy.filters.http.router"
      patch:
        operation: INSERT_BEFORE
        value:
          name: istio.stats
          typed_config:
            "@type": type.googleapis.com/udpa.type.v1.TypedStruct
            type_url: type.googleapis.com/envoy.extensions.filters.http.wasm.v3.Wasm
            value:
              config:
                root_id: stats_inbound
                configuration:
                  "@type": "type.googleapis.com/google.protobuf.StringValue"
                  value: |
                    {
                      "debug": "false",
                      "stat_prefix": "istio",
                      "disable_host_header_fallback": true,
                      "metrics": [
                        {
                          "dimensions": {
                            "destination_cluster": "node.metadata['CLUSTER_ID']",
                            "source_cluster": "downstream_peer.cluster_id"
                          }
                        }
                      ]
                    }
                vm_config:
                  vm_id: stats_inbound
                  runtime: envoy.wasm.runtime.null
                  code:
                    local:
                      inline_string: envoy.wasm.stats
    - applyTo: HTTP_FILTER
      match:
        context: GATEWAY
        proxy:
          proxyVersion: '^1\.13.*'
        listener:
          filterChain:
            filter:
              name: "envoy.filters.network.http_connection_manager"
              subFilter:
                name: "envoy.filters.http.router"
      patch:
        operation: INSERT_BEFORE
        value:
          name: istio.stats
          typed_config:
            "@type": type.googleapis.com/udpa.type.v1.TypedStruct
            type_url: type.googleapis.com/envoy.extensions.filters.http.wasm.v3.Wasm
            value:
              config:
                root_id: stats_outbound
                configuration:
                  "@type": "type.googleapis.com/google.protobuf.StringValue"
                  value: |
                    {
                      "debug": "false",
                      "stat_prefix": "istio",
                      "disable_host_header_fallback": true
                    }
                vm_config:
                  vm_id: stats_outbound
                  runtime: envoy.wasm.runtime.null
                  code:
                    local:
                      inline_string: envoy.wasm.stats
---
# Source: istiod/templates/telemetryv2_1.13.yaml
# Note: tcp stats filter is wasm enabled only in sidecars.
apiVersion: networking.istio.io/v1alpha3
kind: EnvoyFilter
metadata:
  name: tcp-stats-filter-1.13
  namespace: istio-system
  labels:
    istio.io/rev: default
spec:
  priority: -1
  configPatches:
    - applyTo: NETWORK_FILTER
      match:
        context: SIDECAR_INBOUND
        proxy:
          proxyVersion: '^1\.13.*'
        listener:
          filterChain:
            filter:
              name: "envoy.filters.network.tcp_proxy"
      patch:
        operation: INSERT_BEFORE
        value:
          name: istio.stats
          typed_config:
            "@type": type.googleapis.com/udpa.type.v1.TypedStruct
            type_url: type.googleapis.com/envoy.extensions.filters.network.wasm.v3.Wasm
            value:
              config:
                root_id: stats_inbound
                configuration:
                  "@type": "type.googleapis.com/google.protobuf.StringValue"
                  value: |
                    {
                      "debug": "false",
                      "stat_prefix": "istio",
                      "metrics": [
                        {
                          "dimensions": {
                            "destination_cluster": "node.metadata['CLUSTER_ID']",
                            "source_cluster": "downstream_peer.cluster_id"
                          }
                        }
                      ]
                    }
                vm_config:
                  vm_id: tcp_stats_inbound
                  runtime: envoy.wasm.runtime.null
                  code:
                    local:
                      inline_string: "envoy.wasm.stats"
    - applyTo: NETWORK_FILTER
      match:
        context: SIDECAR_OUTBOUND
        proxy:
          proxyVersion: '^1\.13.*'
        listener:
          filterChain:
            filter:
              name: "envoy.filters.network.tcp_proxy"
      patch:
        operation: INSERT_BEFORE
        value:
          name: istio.stats
          typed_config:
            "@type": type.googleapis.com/udpa.type.v1.TypedStruct
            type_url: type.googleapis.com/envoy.extensions.filters.network.wasm.v3.Wasm
            value:
              config:
                root_id: stats_outbound
                configuration:
                  "@type": "type.googleapis.com/google.protobuf.StringValue"
                  value: |
                    {
                      "debug": "false",
                      "stat_prefix": "istio"
                    }
                vm_config:
                  vm_id: tcp_stats_outbound
                  runtime: envoy.wasm.runtime.null
                  code:
                    local:
                      inline_string: "envoy.wasm.stats"
    - applyTo: NETWORK_FILTER
      match:
        context: GATEWAY
        proxy:
          proxyVersion: '^1\.13.*'
        listener:
          filterChain:
            filter:
              name: "envoy.filters.network.tcp_proxy"
      patch:
        operation: INSERT_BEFORE
        value:
          name: istio.stats
          typed_config:
            "@type": type.googleapis.com/udpa.type.v1.TypedStruct
            type_url: type.googleapis.com/envoy.extensions.filters.network.wasm.v3.Wasm
            value:
              config:
                root_id: stats_outbound
                configuration:
                  "@type": "type.googleapis.com/google.protobuf.StringValue"
                  value: |
                    {
                      "debug": "false",
                      "stat_prefix": "istio"
                    }
                vm_config:
                  vm_id: tcp_stats_outbound
                  runtime: envoy.wasm.runtime.null
                  code:
                    local:
                      inline_string: "envoy.wasm.stats"
---
# Source: istiod/templates/telemetryv2_1.14.yaml
# Note: http stats filter is wasm enabled only in sidecars.
apiVersion: networking.istio.io/v1alpha3
kind: EnvoyFilter
metadata:
  name: stats-filter-1.14
  namespace: istio-system
  labels:
    istio.io/rev: default
spec:
  priority: -1
  configPatches:
    - applyTo: HTTP_FILTER
      match:
        context: SIDECAR_OUTBOUND
        proxy:
          proxyVersion: '^1\.14.*'
        listener:
          filterChain:
            filter:
              name: "envoy.filters.network.http_connection_manager"
              subFilter:
                name: "envoy.filters.http.router"
      patch:
        operation: INSERT_BEFORE
        value:
          name: istio.stats
          typed_config:
            "@type": type.googleapis.com/udpa.type.v1.TypedStruct
            type_url: type.googleapis.com/envoy.extensions.filters.http.wasm.v3.Wasm
            value:
              config:
                root_id: stats_outbound
                configuration:
                  "@type": "type.googleapis.com/google.protobuf.StringValue"
                  value: |
                    {
                      "debug": "false",
                      "stat_prefix": "istio"
                    }
                vm_config:
                  vm_id: stats_outbound
                  runtime: envoy.wasm.runtime.null
                  code:
                    local:
                      inline_string: envoy.wasm.stats
    - applyTo: HTTP_FILTER
      match:
        context: SIDECAR_INBOUND
        proxy:
          proxyVersion: '^1\.14.*'
        listener:
          filterChain:
            filter:
              name: "envoy.filters.network.http_connection_manager"
              subFilter:
                name: "envoy.filters.http.router"
      patch:
        operation: INSERT_BEFORE
        value:
          name: istio.stats
          typed_config:
            "@type": type.googleapis.com/udpa.type.v1.TypedStruct
            type_url: type.googleapis.com/envoy.extensions.filters.http.wasm.v3.Wasm
            value:
              config:
                root_id: stats_inbound
                configuration:
                  "@type": "type.googleapis.com/google.protobuf.StringValue"
                  value: |
                    {
                      "debug": "false",
                      "stat_prefix": "istio",
                      "disable_host_header_fallback": true,
                      "metrics": [
                        {
                          "dimensions": {
                            "destination_cluster": "node.metadata['CLUSTER_ID']",
                            "source_cluster": "downstream_peer.cluster_id"
                          }
                        }
                      ]
                    }
                vm_config:
                  vm_id: stats_inbound
                  runtime: envoy.wasm.runtime.null
                  code:
                    local:
                      inline_string: envoy.wasm.stats
    - applyTo: HTTP_FILTER
      match:
        context: GATEWAY
        proxy:
          proxyVersion: '^1\.14.*'
        listener:
          filterChain:
            filter:
              name: "envoy.filters.network.http_connection_manager"
              subFilter:
                name: "envoy.filters.http.router"
      patch:
        operation: INSERT_BEFORE
        value:
          name: istio.stats
          typed_config:
            "@type": type.googleapis.com/udpa.type.v1.TypedStruct
            type_url: type.googleapis.com/envoy.extensions.filters.http.wasm.v3.Wasm
            value:
              config:
                root_id: stats_outbound
                configuration:
                  "@type": "type.googleapis.com/google.protobuf.StringValue"
                  value: |
                    {
                      "debug": "false",
                      "stat_prefix": "istio",
                      "disable_host_header_fallback": true
                    }
                vm_config:
                  vm_id: stats_outbound
                  runtime: envoy.wasm.runtime.null
                  code:
                    local:
                      inline_string: envoy.wasm.stats
---
# Source: istiod/templates/telemetryv2_1.14.yaml
# Note: tcp stats filter is wasm enabled only in sidecars.
apiVersion: networking.istio.io/v1alpha3
kind: EnvoyFilter
metadata:
  name: tcp-stats-filter-1.14
  namespace: istio-system
  labels:
    istio.io/rev: default
spec:
  priority: -1
  configPatches:
    - applyTo: NETWORK_FILTER
      match:
        context: SIDECAR_INBOUND
        proxy:
          proxyVersion: '^1\.14.*'
        listener:
          filterChain:
            filter:
              name: "envoy.filters.network.tcp_proxy"
      patch:
        operation: INSERT_BEFORE
        value:
          name: istio.stats
          typed_config:
            "@type": type.googleapis.com/udpa.type.v1.TypedStruct
            type_url: type.googleapis.com/envoy.extensions.filters.network.wasm.v3.Wasm
            value:
              config:
                root_id: stats_inbound
                configuration:
                  "@type": "type.googleapis.com/google.protobuf.StringValue"
                  value: |
                    {
                      "debug": "false",
                      "stat_prefix": "istio",
                      "metrics": [
                        {
                          "dimensions": {
                            "destination_cluster": "node.metadata['CLUSTER_ID']",
                            "source_cluster": "downstream_peer.cluster_id"
                          }
                        }
                      ]
                    }
                vm_config:
                  vm_id: tcp_stats_inbound
                  runtime: envoy.wasm.runtime.null
                  code:
                    local:
                      inline_string: "envoy.wasm.stats"
    - applyTo: NETWORK_FILTER
      match:
        context: SIDECAR_OUTBOUND
        proxy:
          proxyVersion: '^1\.14.*'
        listener:
          filterChain:
            filter:
              name: "envoy.filters.network.tcp_proxy"
      patch:
        operation: INSERT_BEFORE
        value:
          name: istio.stats
          typed_config:
            "@type": type.googleapis.com/udpa.type.v1.TypedStruct
            type_url: type.googleapis.com/envoy.extensions.filters.network.wasm.v3.Wasm
            value:
              config:
                root_id: stats_outbound
                configuration:
                  "@type": "type.googleapis.com/google.protobuf.StringValue"
                  value: |
                    {
                      "debug": "false",
                      "stat_prefix": "istio"
                    }
                vm_config:
                  vm_id: tcp_stats_outbound
                  runtime: envoy.wasm.runtime.null
                  code:
                    local:
                      inline_string: "envoy.wasm.stats"
    - applyTo: NETWORK_FILTER
      match:
        context: GATEWAY
        proxy:
          proxyVersion: '^1\.14.*'
        listener:
          filterChain:
            filter:
              name: "envoy.filters.network.tcp_proxy"
      patch:
        operation: INSERT_BEFORE
        value:
          name: istio.stats
          typed_config:
            "@type": type.googleapis.com/udpa.type.v1.TypedStruct
            type_url: type.googleapis.com/envoy.extensions.filters.network.wasm.v3.Wasm
            value:
              config:
                root_id: stats_outbound
                configuration:
                  "@type": "type.googleapis.com/google.protobuf.StringValue"
                  value: |
                    {
                      "debug": "false",
                      "stat_prefix": "istio"
                    }
                vm_config:
                  vm_id: tcp_stats_outbound
                  runtime: envoy.wasm.runtime.null
                  code:
                    local:
                      inline_string: "envoy.wasm.stats"
---
# Source: istiod/templates/telemetryv2_1.15.yaml
# Note: http stats filter is wasm enabled only in sidecars.
apiVersion: networking.istio.io/v1alpha3
kind: EnvoyFilter
metadata:
  name: stats-filter-1.15
  namespace: istio-system
  labels:
    istio.io/rev: default
spec:
  priority: -1
  configPatches:
    - applyTo: HTTP_FILTER
      match:
        context: SIDECAR_OUTBOUND
        proxy:
          proxyVersion: '^1\.15.*'
        listener:
          filterChain:
            filter:
              name: "envoy.filters.network.http_connection_manager"
              subFilter:
                name: "envoy.filters.http.router"
      patch:
        operation: INSERT_BEFORE
        value:
          name: istio.stats
          typed_config:
            "@type": type.googleapis.com/udpa.type.v1.TypedStruct
            type_url: type.googleapis.com/envoy.extensions.filters.http.wasm.v3.Wasm
            value:
              config:
                root_id: stats_outbound
                configuration:
                  "@type": "type.googleapis.com/google.protobuf.StringValue"
                  value: |
                    {
                      "debug": "false",
                      "stat_prefix": "istio"
                    }
                vm_config:
                  vm_id: stats_outbound
                  runtime: envoy.wasm.runtime.null
                  code:
                    local:
                      inline_string: envoy.wasm.stats
    - applyTo: HTTP_FILTER
      match:
        context: SIDECAR_INBOUND
        proxy:
          proxyVersion: '^1\.15.*'
        listener:
          filterChain:
            filter:
              name: "envoy.filters.network.http_connection_manager"
              subFilter:
                name: "envoy.filters.http.router"
      patch:
        operation: INSERT_BEFORE
        value:
          name: istio.stats
          typed_config:
            "@type": type.googleapis.com/udpa.type.v1.TypedStruct
            type_url: type.googleapis.com/envoy.extensions.filters.http.wasm.v3.Wasm
            value:
              config:
                root_id: stats_inbound
                configuration:
                  "@type": "type.googleapis.com/google.protobuf.StringValue"
                  value: |
                    {
                      "debug": "false",
                      "stat_prefix": "istio",
                      "disable_host_header_fallback": true,
                      "metrics": [
                        {
                          "dimensions": {
                            "destination_cluster": "node.metadata['CLUSTER_ID']",
                            "source_cluster": "downstream_peer.cluster_id"
                          }
                        }
                      ]
                    }
                vm_config:
                  vm_id: stats_inbound
                  runtime: envoy.wasm.runtime.null
                  code:
                    local:
                      inline_string: envoy.wasm.stats
    - applyTo: HTTP_FILTER
      match:
        context: GATEWAY
        proxy:
          proxyVersion: '^1\.15.*'
        listener:
          filterChain:
            filter:
              name: "envoy.filters.network.http_connection_manager"
              subFilter:
                name: "envoy.filters.http.router"
      patch:
        operation: INSERT_BEFORE
        value:
          name: istio.stats
          typed_config:
            "@type": type.googleapis.com/udpa.type.v1.TypedStruct
            type_url: type.googleapis.com/envoy.extensions.filters.http.wasm.v3.Wasm
            value:
              config:
                root_id: stats_outbound
                configuration:
                  "@type": "type.googleapis.com/google.protobuf.StringValue"
                  value: |
                    {
                      "debug": "false",
                      "stat_prefix": "istio",
                      "disable_host_header_fallback": true
                    }
                vm_config:
                  vm_id: stats_outbound
                  runtime: envoy.wasm.runtime.null
                  code:
                    local:
                      inline_string: envoy.wasm.stats
---
# Source: istiod/templates/telemetryv2_1.15.yaml
# Note: tcp stats filter is wasm enabled only in sidecars.
apiVersion: networking.istio.io/v1alpha3
kind: EnvoyFilter
metadata:
  name: tcp-stats-filter-1.15
  namespace: istio-system
  labels:
    istio.io/rev: default
spec:
  priority: -1
  configPatches:
    - applyTo: NETWORK_FILTER
      match:
        context: SIDECAR_INBOUND
        proxy:
          proxyVersion: '^1\.15.*'
        listener:
          filterChain:
            filter:
              name: "envoy.filters.network.tcp_proxy"
      patch:
        operation: INSERT_BEFORE
        value:
          name: istio.stats
          typed_config:
            "@type": type.googleapis.com/udpa.type.v1.TypedStruct
            type_url: type.googleapis.com/envoy.extensions.filters.network.wasm.v3.Wasm
            value:
              config:
                root_id: stats_inbound
                configuration:
                  "@type": "type.googleapis.com/google.protobuf.StringValue"
                  value: |
                    {
                      "debug": "false",
                      "stat_prefix": "istio",
                      "metrics": [
                        {
                          "dimensions": {
                            "destination_cluster": "node.metadata['CLUSTER_ID']",
                            "source_cluster": "downstream_peer.cluster_id"
                          }
                        }
                      ]
                    }
                vm_config:
                  vm_id: tcp_stats_inbound
                  runtime: envoy.wasm.runtime.null
                  code:
                    local:
                      inline_string: "envoy.wasm.stats"
    - applyTo: NETWORK_FILTER
      match:
        context: SIDECAR_OUTBOUND
        proxy:
          proxyVersion: '^1\.15.*'
        listener:
          filterChain:
            filter:
              name: "envoy.filters.network.tcp_proxy"
      patch:
        operation: INSERT_BEFORE
        value:
          name: istio.stats
          typed_config:
            "@type": type.googleapis.com/udpa.type.v1.TypedStruct
            type_url: type.googleapis.com/envoy.extensions.filters.network.wasm.v3.Wasm
            value:
              config:
                root_id: stats_outbound
                configuration:
                  "@type": "type.googleapis.com/google.protobuf.StringValue"
                  value: |
                    {
                      "debug": "false",
                      "stat_prefix": "istio"
                    }
                vm_config:
                  vm_id: tcp_stats_outbound
                  runtime: envoy.wasm.runtime.null
                  code:
                    local:
                      inline_string: "envoy.wasm.stats"
    - applyTo: NETWORK_FILTER
      match:
        context: GATEWAY
        proxy:
          proxyVersion: '^1\.15.*'
        listener:
          filterChain:
            filter:
              name: "envoy.filters.network.tcp_proxy"
      patch:
        operation: INSERT_BEFORE
        value:
          name: istio.stats
          typed_config:
            "@type": type.googleapis.com/udpa.type.v1.TypedStruct
            type_url: type.googleapis.com/envoy.extensions.filters.network.wasm.v3.Wasm
            value:
              config:
                root_id: stats_outbound
                configuration:
                  "@type": "type.googleapis.com/google.protobuf.StringValue"
                  value: |
                    {
                      "debug": "false",
                      "stat_prefix": "istio"
                    }
                vm_config:
                  vm_id: tcp_stats_outbound
                  runtime: envoy.wasm.runtime.null
                  code:
                    local:
                      inline_string: "envoy.wasm.stats"
---
# Source: istiod/templates/mutatingwebhook.yaml
apiVersion: admissionregistration.k8s.io/v1
kind: MutatingWebhookConfiguration
metadata:
  name: istio-sidecar-injector
  labels:
    istio.io/rev: default
    install.operator.istio.io/owning-resource: unknown
    operator.istio.io/component: "Pilot"
    app: sidecar-injector
    release: istio
webhooks:
- name: rev.namespace.sidecar-injector.istio.io
  clientConfig:
    service:
      name: istiod
      namespace: istio-system
      path: "/inject"
      port: 443
  sideEffects: None
  rules:
  - operations: [ "CREATE" ]
    apiGroups: [""]
    apiVersions: ["v1"]
    resources: ["pods"]
  failurePolicy: Fail
  admissionReviewVersions: ["v1beta1", "v1"]
  namespaceSelector:
    matchExpressions:
    - key: istio.io/rev
      operator: In
      values:
      - "default"
    - key: istio-injection
      operator: DoesNotExist
  objectSelector:
    matchExpressions:
    - key: sidecar.istio.io/inject
      operator: NotIn
      values:
      - "false"
- name: rev.object.sidecar-injector.istio.io
  clientConfig:
    service:
      name: istiod
      namespace: istio-system
      path: "/inject"
      port: 443
  sideEffects: None
  rules:
  - operations: [ "CREATE" ]
    apiGroups: [""]
    apiVersions: ["v1"]
    resources: ["pods"]
  failurePolicy: Fail
  admissionReviewVersions: ["v1beta1", "v1"]
  namespaceSelector:
    matchExpressions:
    - key: istio.io/rev
      operator: DoesNotExist
    - key: istio-injection
      operator: DoesNotExist
  objectSelector:
    matchExpressions:
    - key: sidecar.istio.io/inject
      operator: NotIn
      values:
      - "false"
    - key: istio.io/rev
      operator: In
      values:
      - "default"
- name: namespace.sidecar-injector.istio.io
  clientConfig:
    service:
      name: istiod
      namespace: istio-system
      path: "/inject"
      port: 443
  sideEffects: None
  rules:
  - operations: [ "CREATE" ]
    apiGroups: [""]
    apiVersions: ["v1"]
    resources: ["pods"]
  failurePolicy: Fail
  admissionReviewVersions: ["v1beta1", "v1"]
  namespaceSelector:
    matchExpressions:
    - key: istio-injection
      operator: In
      values:
      - enabled
  objectSelector:
    matchExpressions:
    - key: sidecar.istio.io/inject
      operator: NotIn
      values:
      - "false"
- name: object.sidecar-injector.istio.io
  clientConfig:
    service:
      name: istiod
      namespace: istio-system
      path: "/inject"
      port: 443
  sideEffects: None
  rules:
  - operations: [ "CREATE" ]
    apiGroups: [""]
    apiVersions: ["v1"]
    resources: ["pods"]
  failurePolicy: Fail
  admissionReviewVersions: ["v1beta1", "v1"]
  namespaceSelector:
    matchExpressions:
    - key: istio-injection
      operator: DoesNotExist
    - key: istio.io/rev
      operator: DoesNotExist
  objectSelector:
    matchExpressions:
    - key: sidecar.istio.io/inject
      operator: In
      values:
      - "true"
    - key: istio.io/rev
      operator: DoesNotExist<|MERGE_RESOLUTION|>--- conflicted
+++ resolved
@@ -72,19 +72,15 @@
   values: |-
     {
       "global": {
-<<<<<<< HEAD
         "arch": {
           "amd64": 2,
           "ppc64le": 2,
           "s390x": 2
         },
-=======
->>>>>>> 3aa487bb
         "autoscalingv2API": true,
         "caAddress": "",
         "caName": "",
         "configCluster": false,
-        "defaultNodeSelector": {},
         "defaultPodDisruptionBudget": {
           "enabled": true
         },
@@ -93,7 +89,6 @@
             "cpu": "10m"
           }
         },
-        "defaultTolerations": [],
         "externalIstiod": false,
         "hub": "gcr.io/istio-testing",
         "imagePullPolicy": "",
@@ -533,12 +528,6 @@
               value: "{{ $value }}"
             {{- end }}
             {{- end }}
-            {{- if isset .ObjectMeta.Annotations `sidecar.maistra.io/proxyEnv` }}
-            {{- range $key, $value := fromJSON (index .ObjectMeta.Annotations `sidecar.maistra.io/proxyEnv`) }}
-            - name: {{ $key }}
-              value: "{{ $value }}"
-            {{- end }}
-            {{- end }}
             {{- range $key, $value := .ProxyConfig.ProxyMetadata }}
             - name: {{ $key }}
               value: "{{ $value }}"
@@ -1013,69 +1002,48 @@
             - name: grpc-io-proxyless-bootstrap
               emptyDir: {}
       grpc-agent: |
-        {{- define "resources"  }}
-          {{- if or (isset .ObjectMeta.Annotations `sidecar.istio.io/proxyCPU`) (isset .ObjectMeta.Annotations `sidecar.istio.io/proxyMemory`) (isset .ObjectMeta.Annotations `sidecar.istio.io/proxyCPULimit`) (isset .ObjectMeta.Annotations `sidecar.istio.io/proxyMemoryLimit`) }}
-            {{- if or (isset .ObjectMeta.Annotations `sidecar.istio.io/proxyCPU`) (isset .ObjectMeta.Annotations `sidecar.istio.io/proxyMemory`) }}
-              requests:
-                {{ if (isset .ObjectMeta.Annotations `sidecar.istio.io/proxyCPU`) -}}
-                cpu: "{{ index .ObjectMeta.Annotations `sidecar.istio.io/proxyCPU` }}"
-                {{ end }}
-                {{ if (isset .ObjectMeta.Annotations `sidecar.istio.io/proxyMemory`) -}}
-                memory: "{{ index .ObjectMeta.Annotations `sidecar.istio.io/proxyMemory` }}"
-                {{ end }}
-            {{- end }}
-            {{- if or (isset .ObjectMeta.Annotations `sidecar.istio.io/proxyCPULimit`) (isset .ObjectMeta.Annotations `sidecar.istio.io/proxyMemoryLimit`) }}
-              limits:
-                {{ if (isset .ObjectMeta.Annotations `sidecar.istio.io/proxyCPULimit`) -}}
-                cpu: "{{ index .ObjectMeta.Annotations `sidecar.istio.io/proxyCPULimit` }}"
-                {{ end }}
-                {{ if (isset .ObjectMeta.Annotations `sidecar.istio.io/proxyMemoryLimit`) -}}
-                memory: "{{ index .ObjectMeta.Annotations `sidecar.istio.io/proxyMemoryLimit` }}"
-                {{ end }}
-            {{- end }}
-          {{- else }}
-            {{- if .Values.global.proxy.resources }}
-              {{ toYaml .Values.global.proxy.resources | indent 6 }}
-            {{- end }}
-          {{- end }}
-        {{- end }}
         {{- $containers := list }}
         {{- range $index, $container := .Spec.Containers }}{{ if not (eq $container.Name "istio-proxy") }}{{ $containers = append $containers $container.Name }}{{end}}{{- end}}
         metadata:
           labels:
-            {{/* security.istio.io/tlsMode: istio must be set by user, if gRPC is using mTLS initialization code. We can't set it automatically. */}}
             service.istio.io/canonical-name: {{ index .ObjectMeta.Labels `service.istio.io/canonical-name` | default (index .ObjectMeta.Labels `app.kubernetes.io/name`) | default (index .ObjectMeta.Labels `app`) | default .DeploymentMeta.Name  | quote }}
             service.istio.io/canonical-revision: {{ index .ObjectMeta.Labels `service.istio.io/canonical-revision` | default (index .ObjectMeta.Labels `app.kubernetes.io/version`) | default (index .ObjectMeta.Labels `version`) | default "latest"  | quote }}
           annotations: {
-            {{- if ge (len $containers) 1 }}
-            {{- if not (isset .ObjectMeta.Annotations `kubectl.kubernetes.io/default-logs-container`) }}
+            {{- if eq (len $containers) 1 }}
             kubectl.kubernetes.io/default-logs-container: "{{ index $containers 0 }}",
-            {{- end }}
-            {{- if not (isset .ObjectMeta.Annotations `kubectl.kubernetes.io/default-container`) }}
             kubectl.kubernetes.io/default-container: "{{ index $containers 0 }}",
-            {{- end }}
-            {{- end }}
+            {{ end }}
             sidecar.istio.io/rewriteAppHTTPProbers: "false",
           }
         spec:
           containers:
+          {{- range $index, $container := .Spec.Containers  }}
+          {{ if not (eq $container.Name "istio-proxy") }}
+          - name: {{ $container.Name }}
+            env:
+            - name: "GRPC_XDS_EXPERIMENTAL_SECURITY_SUPPORT"
+              value: "true"
+            - name: "GRPC_XDS_BOOTSTRAP"
+              value: "/etc/istio/proxy/grpc-bootstrap.json"
+            volumeMounts:
+            - mountPath: /var/lib/istio/data
+              name: istio-data
+            # UDS channel between istioagent and gRPC client for XDS/SDS
+            - mountPath: /etc/istio/proxy
+              name: istio-xds
+          {{- end }}
+          {{- end }}
           - name: istio-proxy
           {{- if contains "/" (annotation .ObjectMeta `sidecar.istio.io/proxyImage` .Values.global.proxy.image) }}
             image: "{{ annotation .ObjectMeta `sidecar.istio.io/proxyImage` .Values.global.proxy.image }}"
           {{- else }}
             image: "{{ .ProxyImage }}"
           {{- end }}
-            ports:
-            - containerPort: 15020
-              protocol: TCP
-              name: mesh-metrics
             args:
             - proxy
             - sidecar
             - --domain
             - $(POD_NAMESPACE).svc.{{ .Values.global.proxy.clusterDomain }}
-            - --proxyLogLevel={{ annotation .ObjectMeta `sidecar.istio.io/logLevel` .Values.global.proxy.logLevel }}
-            - --proxyComponentLogLevel={{ annotation .ObjectMeta `sidecar.istio.io/componentLogLevel` .Values.global.proxy.componentLogLevel }}
             - --log_output_level={{ annotation .ObjectMeta `sidecar.istio.io/agentLogLevel` .Values.global.logging.level }}
           {{- if .Values.global.sts.servicePort }}
             - --stsPort={{ .Values.global.sts.servicePort }}
@@ -1083,13 +1051,6 @@
           {{- if .Values.global.logAsJson }}
             - --log_as_json
           {{- end }}
-            lifecycle:
-              postStart:
-                exec:
-                  command:
-                  - pilot-agent
-                  - wait
-                  - --url=http://localhost:15020/healthz/ready
             env:
             - name: ISTIO_META_GENERATOR
               value: grpc
@@ -1149,6 +1110,8 @@
               value: "{{ $containers | join "," }}"
             - name: ISTIO_META_CLUSTER_ID
               value: "{{ valueOrDefault .Values.global.multiCluster.clusterName `Kubernetes` }}"
+            - name: ISTIO_META_INTERCEPTION_MODE
+              value: "{{ or (index .ObjectMeta.Annotations `sidecar.istio.io/interceptionMode`) .ProxyConfig.InterceptionMode.String }}"
             {{- if .Values.global.network }}
             - name: ISTIO_META_NETWORK
               value: "{{ .Values.global.network }}"
@@ -1186,24 +1149,42 @@
             readinessProbe:
               httpGet:
                 path: /healthz/ready
-                port: 15020
+                port: {{ .Values.global.proxy.statusPort }}
               initialDelaySeconds: {{ annotation .ObjectMeta `readiness.status.sidecar.istio.io/initialDelaySeconds` .Values.global.proxy.readinessInitialDelaySeconds }}
               periodSeconds: {{ annotation .ObjectMeta `readiness.status.sidecar.istio.io/periodSeconds` .Values.global.proxy.readinessPeriodSeconds }}
               timeoutSeconds: 3
               failureThreshold: {{ annotation .ObjectMeta `readiness.status.sidecar.istio.io/failureThreshold` .Values.global.proxy.readinessFailureThreshold }}
+            {{ end -}}
             resources:
-          {{ template "resources" . }}
+          {{- if or (isset .ObjectMeta.Annotations `sidecar.istio.io/proxyCPU`) (isset .ObjectMeta.Annotations `sidecar.istio.io/proxyMemory`) (isset .ObjectMeta.Annotations `sidecar.istio.io/proxyCPULimit`) (isset .ObjectMeta.Annotations `sidecar.istio.io/proxyMemoryLimit`) }}
+            {{- if or (isset .ObjectMeta.Annotations `sidecar.istio.io/proxyCPU`) (isset .ObjectMeta.Annotations `sidecar.istio.io/proxyMemory`) }}
+              requests:
+                {{ if (isset .ObjectMeta.Annotations `sidecar.istio.io/proxyCPU`) -}}
+                cpu: "{{ index .ObjectMeta.Annotations `sidecar.istio.io/proxyCPU` }}"
+                {{ end }}
+                {{ if (isset .ObjectMeta.Annotations `sidecar.istio.io/proxyMemory`) -}}
+                memory: "{{ index .ObjectMeta.Annotations `sidecar.istio.io/proxyMemory` }}"
+                {{ end }}
+            {{- end }}
+            {{- if or (isset .ObjectMeta.Annotations `sidecar.istio.io/proxyCPULimit`) (isset .ObjectMeta.Annotations `sidecar.istio.io/proxyMemoryLimit`) }}
+              limits:
+                {{ if (isset .ObjectMeta.Annotations `sidecar.istio.io/proxyCPULimit`) -}}
+                cpu: "{{ index .ObjectMeta.Annotations `sidecar.istio.io/proxyCPULimit` }}"
+                {{ end }}
+                {{ if (isset .ObjectMeta.Annotations `sidecar.istio.io/proxyMemoryLimit`) -}}
+                memory: "{{ index .ObjectMeta.Annotations `sidecar.istio.io/proxyMemoryLimit` }}"
+                {{ end }}
+            {{- end }}
+          {{- else }}
+            {{- if .Values.global.proxy.resources }}
+              {{ toYaml .Values.global.proxy.resources | indent 6 }}
+            {{- end }}
+          {{- end }}
             volumeMounts:
             - name: workload-socket
               mountPath: /var/run/secrets/workload-spiffe-uds
-            {{- if eq .Values.global.caName "GkeWorkloadCertificate" }}
-            - name: gke-workload-certificate
-              mountPath: /var/run/secrets/workload-spiffe-credentials
-              readOnly: true
-            {{- else }}
             - name: workload-certs
               mountPath: /var/run/secrets/workload-spiffe-credentials
-            {{- end }}
             {{- if eq .Values.global.pilotCertProvider "istiod" }}
             - mountPath: /var/run/secrets/istio
               name: istiod-ca-cert
@@ -1217,62 +1198,20 @@
             - mountPath: /var/run/secrets/tokens
               name: istio-token
             {{- end }}
-            {{- if .Values.global.mountMtlsCerts }}
-            # Use the key and cert mounted to /etc/certs/ for the in-cluster mTLS communications.
-            - mountPath: /etc/certs/
-              name: istio-certs
-              readOnly: true
-            {{- end }}
             - name: istio-podinfo
               mountPath: /etc/istio/pod
-            {{- end }}
-              {{- if isset .ObjectMeta.Annotations `sidecar.istio.io/userVolumeMount` }}
-              {{ range $index, $value := fromJSON (index .ObjectMeta.Annotations `sidecar.istio.io/userVolumeMount`) }}
+            {{- if isset .ObjectMeta.Annotations `sidecar.istio.io/userVolumeMount` }}
+            {{ range $index, $value := fromJSON (index .ObjectMeta.Annotations `sidecar.istio.io/userVolumeMount`) }}
             - name: "{{  $index }}"
-              {{ toYaml $value | indent 6 }}
-              {{ end }}
-              {{- end }}
-        {{- range $index, $container := .Spec.Containers  }}
-        {{ if not (eq $container.Name "istio-proxy") }}
-          - name: {{ $container.Name }}
-            env:
-              - name: "GRPC_XDS_EXPERIMENTAL_SECURITY_SUPPORT"
-                value: "true"
-              - name: "GRPC_XDS_BOOTSTRAP"
-                value: "/etc/istio/proxy/grpc-bootstrap.json"
-            volumeMounts:
-              - mountPath: /var/lib/istio/data
-                name: istio-data
-              # UDS channel between istioagent and gRPC client for XDS/SDS
-              - mountPath: /etc/istio/proxy
-                name: istio-xds
-              {{- if eq $.Values.global.caName "GkeWorkloadCertificate" }}
-              - name: gke-workload-certificate
-                mountPath: /var/run/secrets/workload-spiffe-credentials
-                readOnly: true
-              {{- else }}
-              - name: workload-certs
-                mountPath: /var/run/secrets/workload-spiffe-credentials
-              {{- end }}
-        {{- end }}
-        {{- end }}
+            {{ toYaml $value | indent 6 }}
+            {{ end }}
+            {{- end }}
           volumes:
-          - emptyDir:
+          - emptyDir: {}
             name: workload-socket
-          {{- if eq .Values.global.caName "GkeWorkloadCertificate" }}
-          - name: gke-workload-certificate
-            csi:
-              driver: workloadcertificates.security.cloud.google.com
-          {{- else }}
-          - emptyDir:
+          - emptyDir: {}
             name: workload-certs
-          {{- end }}
-          {{- if (isset .ObjectMeta.Annotations `sidecar.istio.io/bootstrapOverride`) }}
-          - name: custom-bootstrap-volume
-            configMap:
-              name: {{ annotation .ObjectMeta `sidecar.istio.io/bootstrapOverride` "" }}
-          {{- end }}
-          # SDS channel between istioagent and Envoy
+          # UDS channel between istioagent and gRPC client for XDS/SDS
           - emptyDir:
               medium: Memory
             name: istio-xds
@@ -1287,7 +1226,7 @@
                 - path: "annotations"
                   fieldRef:
                     fieldPath: metadata.annotations
-          {{- if eq .Values.global.jwtPolicy "third-party-jwt" }}
+        {{- if eq .Values.global.jwtPolicy "third-party-jwt" }}
           - name: istio-token
             projected:
               sources:
@@ -1295,39 +1234,18 @@
                   path: istio-token
                   expirationSeconds: 43200
                   audience: {{ .Values.global.sds.token.aud }}
-          {{- end }}
+        {{- end }}
           {{- if eq .Values.global.pilotCertProvider "istiod" }}
           - name: istiod-ca-cert
             configMap:
               name: istio-ca-root-cert
           {{- end }}
-          {{- if .Values.global.mountMtlsCerts }}
-          # Use the key and cert mounted to /etc/certs/ for the in-cluster mTLS communications.
-          - name: istio-certs
-            secret:
-              optional: true
-              {{ if eq .Spec.ServiceAccountName "" }}
-              secretName: istio.default
-              {{ else -}}
-              secretName: {{  printf "istio.%s" .Spec.ServiceAccountName }}
-              {{  end -}}
-          {{- end }}
-            {{- if isset .ObjectMeta.Annotations `sidecar.istio.io/userVolume` }}
-            {{range $index, $value := fromJSON (index .ObjectMeta.Annotations `sidecar.istio.io/userVolume`) }}
+          {{- if isset .ObjectMeta.Annotations `sidecar.istio.io/userVolume` }}
+          {{range $index, $value := fromJSON (index .ObjectMeta.Annotations `sidecar.istio.io/userVolume`) }}
           - name: "{{ $index }}"
-            {{ toYaml $value | indent 4 }}
-            {{ end }}
-            {{ end }}
-          {{- if .Values.global.imagePullSecrets }}
-          imagePullSecrets:
-            {{- range .Values.global.imagePullSecrets }}
-            - name: {{ . }}
-            {{- end }}
-          {{- end }}
-          {{- if eq (env "ENABLE_LEGACY_FSGROUP_INJECTION" "true") "true" }}
-          securityContext:
-            fsGroup: 1337
-          {{- end }}
+          {{ toYaml $value | indent 4 }}
+          {{ end }}
+          {{ end }}
 ---
 # Source: istiod/templates/clusterrole.yaml
 apiVersion: rbac.authorization.k8s.io/v1
