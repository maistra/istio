--- conflicted
+++ resolved
@@ -115,44 +115,25 @@
 
 func TestGenerateValidatingWebhook(t *testing.T) {
 	tcs := []struct {
-		name           string
-		istioNamespace string
-		webhook        admit_v1.MutatingWebhookConfiguration
-		whURL          string
-		whSVC          string
-		whCA           string
+		name    string
+		webhook admit_v1.MutatingWebhookConfiguration
+		whURL   string
+		whSVC   string
+		whCA    string
 	}{
 		{
-			name:           "webhook-pointing-to-service",
-			istioNamespace: "istio-system",
-			webhook:        revisionCanonicalWebhook,
-			whURL:          "",
-			whSVC:          "istiod-revision",
-			whCA:           "ca",
-		},
-		{
-<<<<<<< HEAD
-			name:           "webhook-custom-istio-namespace",
-			istioNamespace: "istio-system-blue",
-			webhook:        revisionCanonicalWebhook,
-			whURL:          "",
-			whSVC:          "istiod-revision",
-			whCA:           "ca",
-		},
-		{
-			name:           "webhook-pointing-to-url",
-			istioNamespace: "istio-system",
-			webhook:        revisionCanonicalWebhookRemote,
-			whURL:          remoteValidationURL,
-			whSVC:          "",
-			whCA:           "ca",
-=======
+			name:    "webhook-pointing-to-service",
+			webhook: revisionCanonicalWebhook,
+			whURL:   "",
+			whSVC:   "istiod-revision",
+			whCA:    "ca",
+		},
+		{
 			name:    "webhook-pointing-to-url",
 			webhook: revisionCanonicalWebhookRemote,
 			whURL:   remoteValidationURL,
 			whSVC:   "",
 			whCA:    "ca",
->>>>>>> 3aa487bb
 		},
 	}
 	scheme := runtime.NewScheme()
@@ -160,49 +141,6 @@
 	deserializer := codecFactory.UniversalDeserializer()
 
 	for _, tc := range tcs {
-<<<<<<< HEAD
-		t.Run(tc.name, func(t *testing.T) {
-			webhookConfig, err := tagWebhookConfigFromCanonicalWebhook(tc.webhook, "default", tc.istioNamespace)
-			if err != nil {
-				t.Fatalf("webhook parsing failed with error: %v", err)
-			}
-			webhookYAML, err := generateValidatingWebhook(fixWhConfig(webhookConfig), filepath.Join(env.IstioSrc, "manifests"))
-			if err != nil {
-				t.Fatalf("tag webhook YAML generation failed with error: %v", err)
-			}
-
-			vwhObject, _, err := deserializer.Decode([]byte(webhookYAML), nil, &admit_v1.ValidatingWebhookConfiguration{})
-			if err != nil {
-				t.Fatalf("could not parse webhook from generated YAML: %s", vwhObject)
-			}
-			wh := vwhObject.(*admit_v1.ValidatingWebhookConfiguration)
-
-			for _, webhook := range wh.Webhooks {
-				validationWhConf := webhook.ClientConfig
-				if tc.whSVC != "" {
-					if validationWhConf.Service == nil {
-						t.Fatalf("expected validation service %s, got nil", tc.whSVC)
-					}
-					if validationWhConf.Service.Name != tc.whSVC {
-						t.Fatalf("expected validation service %s, got %s", tc.whSVC, validationWhConf.Service.Name)
-					}
-					if validationWhConf.Service.Namespace != tc.istioNamespace {
-						t.Fatalf("expected validation service namespace %s, got %s", tc.istioNamespace, validationWhConf.Service.Namespace)
-					}
-				}
-				if tc.whURL != "" {
-					if validationWhConf.URL == nil {
-						t.Fatalf("expected validation URL %s, got nil", tc.whURL)
-					}
-					if *validationWhConf.URL != tc.whURL {
-						t.Fatalf("expected validation URL %s, got %s", tc.whURL, *validationWhConf.URL)
-					}
-				}
-				if tc.whCA != "" {
-					if string(validationWhConf.CABundle) != tc.whCA {
-						t.Fatalf("expected CA bundle %q, got %q", tc.whCA, validationWhConf.CABundle)
-					}
-=======
 		webhookConfig, err := tagWebhookConfigFromCanonicalWebhook(tc.webhook, "default", "istio-system")
 		if err != nil {
 			t.Fatalf("webhook parsing failed with error: %v", err)
@@ -239,10 +177,9 @@
 			if tc.whCA != "" {
 				if string(validationWhConf.CABundle) != tc.whCA {
 					t.Fatalf("expected CA bundle %q, got %q", tc.whCA, validationWhConf.CABundle)
->>>>>>> 3aa487bb
-				}
-			}
-		})
+				}
+			}
+		}
 	}
 }
 
