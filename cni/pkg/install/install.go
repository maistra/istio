--- conflicted
+++ resolved
@@ -219,15 +219,10 @@
 
 // checkInstall returns an error if an invalid CNI configuration is detected
 func checkInstall(cfg *config.InstallConfig, cniConfigFilepath string) error {
-<<<<<<< HEAD
-	istioCniExecutableName := cfg.CNIBinariesPrefix + "istio-cni"
-
-=======
 	// If the installation is skipped, don't check for invalid configurations.
 	if !cfg.CNIEnableInstall {
 		return nil
 	}
->>>>>>> d984dfb8
 	defaultCNIConfigFilename, err := getDefaultCNINetwork(cfg.MountedCNINetDir)
 	if err != nil {
 		return err
@@ -247,6 +242,8 @@
 		return fmt.Errorf("CNI config file removed: %s", cniConfigFilepath)
 	}
 
+	istioCniExecutableName := cfg.CNIBinariesPrefix + "istio-cni"
+
 	if cfg.ChainedCNIPlugin {
 		// Verify that Istio CNI config exists in the CNI config plugin list
 		cniConfigMap, err := util.ReadCNIConfigMap(cniConfigFilepath)
