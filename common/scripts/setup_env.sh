#!/bin/bash
# shellcheck disable=SC2034

# WARNING: DO NOT EDIT, THIS FILE IS PROBABLY A COPY
#
# The original version of this file is located in the https://github.com/istio/common-files repo.
# If you're looking at this file in a different repo and want to make a change, please go to the
# common-files repo, make the change there and check it in. Then come back to this repo and run
# "make update-common".

# Copyright Istio Authors
#
# Licensed under the Apache License, Version 2.0 (the "License");
# you may not use this file except in compliance with the License.
# You may obtain a copy of the License at
#
#    http://www.apache.org/licenses/LICENSE-2.0
#
# Unless required by applicable law or agreed to in writing, software
# distributed under the License is distributed on an "AS IS" BASIS,
# WITHOUT WARRANTIES OR CONDITIONS OF ANY KIND, either express or implied.
# See the License for the specific language governing permissions and
# limitations under the License.

set -e

# https://stackoverflow.com/questions/59895/how-can-i-get-the-source-directory-of-a-bash-script-from-within-the-script-itsel
# Note: the normal way we use in other scripts in Istio do not work when `source`d, which is why we use this approach
SCRIPT_DIR=$( cd -- "$( dirname -- "${BASH_SOURCE[0]}" )" &> /dev/null && pwd )
REPO_ROOT="$(dirname "$(dirname "${SCRIPT_DIR}")")"

LOCAL_ARCH=$(uname -m)

# Pass environment set target architecture to build system
if [[ ${TARGET_ARCH} ]]; then
    # Target explicitly set
    :
elif [[ ${LOCAL_ARCH} == x86_64 ]]; then
    TARGET_ARCH=amd64
elif [[ ${LOCAL_ARCH} == armv8* ]]; then
    TARGET_ARCH=arm64
elif [[ ${LOCAL_ARCH} == arm64* ]]; then
    TARGET_ARCH=arm64
elif [[ ${LOCAL_ARCH} == aarch64* ]]; then
    TARGET_ARCH=arm64
elif [[ ${LOCAL_ARCH} == armv* ]]; then
    TARGET_ARCH=arm
elif [[ ${LOCAL_ARCH} == s390x ]]; then
    TARGET_ARCH=s390x
elif [[ ${LOCAL_ARCH} == ppc64le ]]; then
    TARGET_ARCH=ppc64le
else
    echo "This system's architecture, ${LOCAL_ARCH}, isn't supported"
    exit 1
fi

LOCAL_OS=$(uname)

# Pass environment set target operating-system to build system
if [[ ${TARGET_OS} ]]; then
    # Target explicitly set
    :
elif [[ $LOCAL_OS == Linux ]]; then
    TARGET_OS=linux
    readlink_flags="-f"
elif [[ $LOCAL_OS == Darwin ]]; then
    TARGET_OS=darwin
    readlink_flags=""
else
    echo "This system's OS, $LOCAL_OS, isn't supported"
    exit 1
fi

# Build image to use
if [[ "${IMAGE_VERSION:-}" == "" ]]; then
<<<<<<< HEAD
  IMAGE_VERSION=master-2022-05-23T15-41-52
=======
  IMAGE_VERSION=release-1.14-2022-05-12T14-42-16
>>>>>>> 3aa487bb
fi
if [[ "${IMAGE_NAME:-}" == "" ]]; then
  IMAGE_NAME=build-tools
fi

DOCKER_GID="${DOCKER_GID:-$(grep '^docker:' /etc/group | cut -f3 -d:)}"

TIMEZONE=$(readlink "$readlink_flags" /etc/localtime | sed -e 's/^.*zoneinfo\///')

TARGET_OUT="${TARGET_OUT:-$(pwd)/out/${TARGET_OS}_${TARGET_ARCH}}"
TARGET_OUT_LINUX="${TARGET_OUT_LINUX:-$(pwd)/out/linux_${TARGET_ARCH}}"

CONTAINER_TARGET_OUT="${CONTAINER_TARGET_OUT:-/work/out/${TARGET_OS}_${TARGET_ARCH}}"
CONTAINER_TARGET_OUT_LINUX="${CONTAINER_TARGET_OUT_LINUX:-/work/out/linux_${TARGET_ARCH}}"

IMG="${IMG:-gcr.io/istio-testing/${IMAGE_NAME}:${IMAGE_VERSION}}"

CONTAINER_CLI="${CONTAINER_CLI:-docker}"

ENV_BLOCKLIST="${ENV_BLOCKLIST:-^_\|^PATH=\|^GOPATH=\|^GOROOT=\|^SHELL=\|^EDITOR=\|^TMUX=\|^USER=\|^HOME=\|^PWD=\|^TERM=\|^rvm=\|^SSH=\|^TMPDIR=\|^CC=\|^CXX=\|^MAKEFILE_LIST=}"

# Remove functions from the list of exported variables, they mess up with the `env` command.
for f in $(declare -F -x | cut -d ' ' -f 3);
do
  unset -f "${f}"
done

# Set conditional host mounts
CONDITIONAL_HOST_MOUNTS="${CONDITIONAL_HOST_MOUNTS:-} "
container_kubeconfig=''

# docker conditional host mount (needed for make docker push)
if [[ -d "${HOME}/.docker" ]]; then
  CONDITIONAL_HOST_MOUNTS+="--mount type=bind,source=${HOME}/.docker,destination=/config/.docker,readonly "
fi

# gcloud conditional host mount (needed for docker push with the gcloud auth configure-docker)
if [[ -d "${HOME}/.config/gcloud" ]]; then
  CONDITIONAL_HOST_MOUNTS+="--mount type=bind,source=${HOME}/.config/gcloud,destination=/config/.config/gcloud,readonly "
fi

# gitconfig conditional host mount (needed for git commands inside container)
if [[ -f "${HOME}/.gitconfig" ]]; then
  CONDITIONAL_HOST_MOUNTS+="--mount type=bind,source=${HOME}/.gitconfig,destination=/home/.gitconfig,readonly "
fi

# .netrc conditional host mount (needed for git commands inside container)
if [[ -f "${HOME}/.netrc" ]]; then
  CONDITIONAL_HOST_MOUNTS+="--mount type=bind,source=${HOME}/.netrc,destination=/home/.netrc,readonly "
fi

# echo ${CONDITIONAL_HOST_MOUNTS}

# This function checks if the file exists. If it does, it creates a randomly named host location
# for the file, adds it to the host KUBECONFIG, and creates a mount for it.
add_KUBECONFIG_if_exists () {
  if [[ -f "$1" ]]; then
    kubeconfig_random="$(od -vAn -N4 -tx /dev/random | tr -d '[:space:]' | cut -c1-8)"
    container_kubeconfig+="/config/${kubeconfig_random}:"
    CONDITIONAL_HOST_MOUNTS+="--mount type=bind,source=${1},destination=/config/${kubeconfig_random},readonly "
  fi
}

# This function is designed for maximum compatibility with various platforms. This runs on
# any Mac or Linux platform with bash 4.2+. Please take care not to modify this function
# without testing properly.
#
# This function will properly handle any type of path including those with spaces using the
# loading pattern specified by *kubectl config*.
#
# testcase: "a:b c:d"
# testcase: "a b:c d:e f"
# testcase: "a b:c:d e"
parse_KUBECONFIG () {
TMPDIR=""
if [[ "$1" =~ ([^:]*):(.*) ]]; then
  while true; do
    rematch=${BASH_REMATCH[1]}
    add_KUBECONFIG_if_exists "$rematch"
    remainder="${BASH_REMATCH[2]}"
    if [[ ! "$remainder" =~ ([^:]*):(.*) ]]; then
      if [[ -n "$remainder" ]]; then
        add_KUBECONFIG_if_exists "$remainder"
        break
      fi
    fi
  done
else
  add_KUBECONFIG_if_exists "$1"
fi
}

KUBECONFIG=${KUBECONFIG:="$HOME/.kube/config"}
parse_KUBECONFIG "${KUBECONFIG}"
if [[ "${FOR_BUILD_CONTAINER:-0}" -eq "1" ]]; then
  KUBECONFIG="${container_kubeconfig%?}"
fi

# LOCAL_OUT should point to architecture where we are currently running versus the desired.
# This is used when we need to run a build artifact during tests or later as part of another
# target.
if [[ "${FOR_BUILD_CONTAINER:-0}" -eq "1" ]]; then
  LOCAL_OUT="${TARGET_OUT_LINUX}"
else
  LOCAL_OUT="${TARGET_OUT}"
fi

if [[ "${FOR_BUILD_CONTAINER:-0}" -eq "1" ]]; then
  # Override variables with container specific
  TARGET_OUT=${CONTAINER_TARGET_OUT}
  TARGET_OUT_LINUX=${CONTAINER_TARGET_OUT_LINUX}
  REPO_ROOT=/work
fi

go_os_arch=${LOCAL_OUT##*/}
# Golang OS/Arch format
LOCAL_GO_OS=${go_os_arch%_*}
LOCAL_GO_ARCH=${go_os_arch##*_}

BUILD_WITH_CONTAINER=0

VARS=(
      CONTAINER_TARGET_OUT
      CONTAINER_TARGET_OUT_LINUX
      TARGET_OUT
      TARGET_OUT_LINUX
      LOCAL_GO_OS
      LOCAL_GO_ARCH
      LOCAL_OUT
      LOCAL_OS
      TARGET_OS
      LOCAL_ARCH
      TARGET_ARCH
      TIMEZONE
      KUBECONFIG
      CONDITIONAL_HOST_MOUNTS
      ENV_BLOCKLIST
      CONTAINER_CLI
      DOCKER_GID
      IMG
      IMAGE_NAME
      IMAGE_VERSION
      REPO_ROOT
      BUILD_WITH_CONTAINER
)

# For non container build, we need to write env to file
if [[ "${1}" == "envfile" ]]; then
  # ! does a variable-variable https://stackoverflow.com/a/10757531/374797
  for var in "${VARS[@]}"; do
    echo "${var}"="${!var}"
  done
else
  for var in "${VARS[@]}"; do
    # shellcheck disable=SC2163
    export "${var}"
  done
fi<|MERGE_RESOLUTION|>--- conflicted
+++ resolved
@@ -73,11 +73,7 @@
 
 # Build image to use
 if [[ "${IMAGE_VERSION:-}" == "" ]]; then
-<<<<<<< HEAD
-  IMAGE_VERSION=master-2022-05-23T15-41-52
-=======
   IMAGE_VERSION=release-1.14-2022-05-12T14-42-16
->>>>>>> 3aa487bb
 fi
 if [[ "${IMAGE_NAME:-}" == "" ]]; then
   IMAGE_NAME=build-tools
