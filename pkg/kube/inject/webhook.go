// Copyright 2018 Istio Authors
//
// Licensed under the Apache License, Version 2.0 (the "License");
// you may not use this file except in compliance with the License.
// You may obtain a copy of the License at
//
//     http://www.apache.org/licenses/LICENSE-2.0
//
// Unless required by applicable law or agreed to in writing, software
// distributed under the License is distributed on an "AS IS" BASIS,
// WITHOUT WARRANTIES OR CONDITIONS OF ANY KIND, either express or implied.
// See the License for the specific language governing permissions and
// limitations under the License.

package inject

import (
	"crypto/sha256"
	"crypto/tls"
	"encoding/json"
	"fmt"
	"io/ioutil"
	"net/http"
	"path/filepath"
	"sort"
	"strconv"
	"strings"
	"sync"
	"time"

	"github.com/ghodss/yaml"
	"github.com/howeyc/fsnotify"

	"istio.io/api/label"

	"istio.io/api/annotation"
	meshconfig "istio.io/api/mesh/v1alpha1"
	"istio.io/istio/pilot/cmd/pilot-agent/status"
	"istio.io/istio/pilot/pkg/model"
	"istio.io/istio/pkg/config/mesh"

	"istio.io/pkg/log"

	"k8s.io/api/admission/v1beta1"
	corev1 "k8s.io/api/core/v1"
	metav1 "k8s.io/apimachinery/pkg/apis/meta/v1"
	"k8s.io/apimachinery/pkg/runtime"
	"k8s.io/apimachinery/pkg/runtime/serializer"
)

const proxyUIDAnnotation = "sidecar.istio.io/proxyUID"

var (
	runtimeScheme = runtime.NewScheme()
	codecs        = serializer.NewCodecFactory(runtimeScheme)
	deserializer  = codecs.UniversalDeserializer()
)

func init() {
	_ = corev1.AddToScheme(runtimeScheme)
	_ = v1beta1.AddToScheme(runtimeScheme)
}

const (
	watchDebounceDelay = 100 * time.Millisecond
)

// Webhook implements a mutating webhook for automatic proxy injection.
type Webhook struct {
	mu                     sync.RWMutex
	Config                 *Config
	sidecarTemplateVersion string
	meshConfig             *meshconfig.MeshConfig
	valuesConfig           string

	healthCheckInterval time.Duration
	healthCheckFile     string

	server     *http.Server
	meshFile   string
	configFile string
	valuesFile string
	watcher    *fsnotify.Watcher
	certFile   string
	keyFile    string
	cert       *tls.Certificate
	mon        *monitor
	env        *model.Environment
	revision   string

	injectPodRedirectAnnot bool
}

// env will be used for other things besides meshConfig - when webhook is running in Istiod it can take advantage
// of the config and endpoint cache.
//nolint directives: interfacer
func loadConfig(injectFile, meshFile, valuesFile string, env *model.Environment) (*Config, *meshconfig.MeshConfig, string, error) {
	data, err := ioutil.ReadFile(injectFile)
	if err != nil {
		return nil, nil, "", err
	}
	var c Config
	if err := yaml.Unmarshal(data, &c); err != nil {
		log.Warnf("Failed to parse injectFile %s", string(data))
		return nil, nil, "", err
	}

	valuesConfig, err := ioutil.ReadFile(valuesFile)
	if err != nil {
		return nil, nil, "", err
	}

	var meshConfig *meshconfig.MeshConfig
	if env != nil {
		meshConfig = env.Mesh()
	} else {
		meshConfig, err = mesh.ReadMeshConfig(meshFile)
		if err != nil {
			return nil, nil, "", err
		}
	}

	log.Debugf("New inject configuration: sha256sum %x", sha256.Sum256(data))
	log.Debugf("Policy: %v", c.Policy)
	log.Debugf("AlwaysInjectSelector: %v", c.AlwaysInjectSelector)
	log.Debugf("NeverInjectSelector: %v", c.NeverInjectSelector)
	log.Debugf("Template: |\n  %v", strings.Replace(c.Template, "\n", "\n  ", -1))

	return &c, meshConfig, string(valuesConfig), nil
}

// WebhookParameters configures parameters for the sidecar injection
// webhook.
type WebhookParameters struct {
	// ConfigFile is the path to the sidecar injection configuration file.
	ConfigFile string

	ValuesFile string

	// MeshFile is the path to the mesh configuration file.
	MeshFile string

	// CertFile is the path to the x509 certificate for https.
	CertFile string

	// KeyFile is the path to the x509 private key matching `CertFile`.
	KeyFile string

	// Port is the webhook port, e.g. typically 443 for https.
	Port int

	// MonitoringPort is the webhook port, e.g. typically 15014.
	// Set to -1 to disable monitoring
	MonitoringPort int

	// HealthCheckInterval configures how frequently the health check
	// file is updated. Value of zero disables the health check
	// update.
	HealthCheckInterval time.Duration

	// HealthCheckFile specifies the path to the health check file
	// that is periodically updated.
	HealthCheckFile string

	Env *model.Environment

	// Use an existing mux instead of creating our own.
	Mux *http.ServeMux

	// The istio.io/rev this injector is responsible for
	Revision string

	// InjectPodRedirectAnnot specifies whether the webhook should
	// inject the annotations specified in the podRedirectAnnot field
	// of the injection template
	InjectPodRedirectAnnot bool
}

// NewWebhook creates a new instance of a mutating webhook for automatic sidecar injection.
func NewWebhook(p WebhookParameters) (*Webhook, error) {
	// TODO: pass a pointer to mesh config from Pilot bootstrap, no need to watch and load 2 times
	// This is needed before we implement advanced merging / patching of mesh config
	sidecarConfig, meshConfig, valuesConfig, err := loadConfig(p.ConfigFile, p.MeshFile, p.ValuesFile, p.Env)
	if err != nil {
		return nil, err
	}
	pair, err := tls.LoadX509KeyPair(p.CertFile, p.KeyFile)
	if err != nil {
		return nil, err
	}

	watcher, err := fsnotify.NewWatcher()
	if err != nil {
		return nil, err
	}
	// watch the parent directory of the target files so we can catch
	// symlink updates of k8s ConfigMaps volumes.
	for _, file := range []string{p.ConfigFile, p.MeshFile, p.CertFile, p.KeyFile} {
		if file == p.MeshFile && p.Env != nil {
			continue
		}
		watchDir, _ := filepath.Split(file)
		if err := watcher.Watch(watchDir); err != nil {
			return nil, fmt.Errorf("could not watch %v: %v", file, err)
		}
	}

	wh := &Webhook{
		Config:                 sidecarConfig,
		sidecarTemplateVersion: sidecarTemplateVersionHash(sidecarConfig.Template),
		meshConfig:             meshConfig,
		configFile:             p.ConfigFile,
		valuesFile:             p.ValuesFile,
		valuesConfig:           valuesConfig,
		meshFile:               p.MeshFile,
		watcher:                watcher,
		healthCheckInterval:    p.HealthCheckInterval,
		healthCheckFile:        p.HealthCheckFile,
		certFile:               p.CertFile,
		keyFile:                p.KeyFile,
		cert:                   &pair,
		env:                    p.Env,
		revision:               p.Revision,
		injectPodRedirectAnnot: p.InjectPodRedirectAnnot,
	}

	var mux *http.ServeMux
	if p.Mux != nil {
		p.Mux.HandleFunc("/inject", wh.serveInject)
		p.Mux.HandleFunc("/inject/", wh.serveInject)
		mux = p.Mux
	} else {
		wh.server = &http.Server{
			Addr: fmt.Sprintf(":%v", p.Port),
			// mtls disabled because apiserver webhook cert usage is still TBD.
			TLSConfig: &tls.Config{GetCertificate: wh.getCert},
		}
		mux = http.NewServeMux()
		mux.HandleFunc("/inject", wh.serveInject)
		mux.HandleFunc("/inject/", wh.serveInject)
		wh.server.Handler = mux
	}

	if p.Env != nil {
		p.Env.Watcher.AddMeshHandler(func() {
			wh.mu.Lock()
			wh.meshConfig = p.Env.Mesh()
			wh.mu.Unlock()
		})
	}

	if p.MonitoringPort >= 0 {
		mon, err := startMonitor(mux, p.MonitoringPort)
		if err != nil {
			return nil, fmt.Errorf("could not start monitoring server %v", err)
		}
		wh.mon = mon
	}

	return wh, nil
}

// Run implements the webhook server
func (wh *Webhook) Run(stop <-chan struct{}) {
	if wh.server != nil {
		go func() {
			if err := wh.server.ListenAndServeTLS("", ""); err != nil && err != http.ErrServerClosed {
				log.Fatalf("admission webhook ListenAndServeTLS failed: %v", err)
			}
		}()
		defer wh.server.Close()
	}
	defer wh.watcher.Close()

	if wh.mon != nil {
		defer wh.mon.monitoringServer.Close()
	}

	var healthC <-chan time.Time
	if wh.healthCheckInterval != 0 && wh.healthCheckFile != "" {
		t := time.NewTicker(wh.healthCheckInterval)
		healthC = t.C
		defer t.Stop()
	}
	var timerC <-chan time.Time

	for {
		select {
		case <-timerC:
			timerC = nil
			sidecarConfig, meshConfig, valuesConfig, err := loadConfig(wh.configFile, wh.meshFile, wh.valuesFile, wh.env)
			if err != nil {
				log.Errorf("update error: %v", err)
				break
			}

			version := sidecarTemplateVersionHash(sidecarConfig.Template)
			pair, err := tls.LoadX509KeyPair(wh.certFile, wh.keyFile)
			if err != nil {
				log.Errorf("reload cert error: %v", err)
				break
			}
			wh.mu.Lock()
			wh.Config = sidecarConfig
			wh.valuesConfig = valuesConfig
			wh.sidecarTemplateVersion = version
			wh.meshConfig = meshConfig
			wh.cert = &pair
			wh.mu.Unlock()
		case event := <-wh.watcher.Event:
			log.Debugf("Injector watch update: %+v", event)
			// use a timer to debounce configuration updates
			if (event.IsModify() || event.IsCreate()) && timerC == nil {
				timerC = time.After(watchDebounceDelay)
			}
		case err := <-wh.watcher.Error:
			log.Errorf("Watcher error: %v", err)
		case <-healthC:
			content := []byte(`ok`)
			if err := ioutil.WriteFile(wh.healthCheckFile, content, 0644); err != nil {
				log.Errorf("Health check update of %q failed: %v", wh.healthCheckFile, err)
			}
		case <-stop:
			return
		}
	}
}

func (wh *Webhook) getCert(*tls.ClientHelloInfo) (*tls.Certificate, error) {
	wh.mu.Lock()
	defer wh.mu.Unlock()
	return wh.cert, nil
}

// It would be great to use https://github.com/mattbaird/jsonpatch to
// generate RFC6902 JSON patches. Unfortunately, it doesn't produce
// correct patches for object removal. Fortunately, our patching needs
// are fairly simple so generating them manually isn't horrible (yet).
type rfc6902PatchOperation struct {
	Op    string      `json:"op"`
	Path  string      `json:"path"`
	Value interface{} `json:"value,omitempty"`
}

// JSONPatch `remove` is applied sequentially. Remove items in reverse
// order to avoid renumbering indices.
func removeContainers(containers []corev1.Container, removed []string, path string) (patch []rfc6902PatchOperation) {
	names := map[string]bool{}
	for _, name := range removed {
		names[name] = true
	}
	for i := len(containers) - 1; i >= 0; i-- {
		if _, ok := names[containers[i].Name]; ok {
			patch = append(patch, rfc6902PatchOperation{
				Op:   "remove",
				Path: fmt.Sprintf("%v/%v", path, i),
			})
		}
	}
	return patch
}

func removeVolumes(volumes []corev1.Volume, removed []string, path string) (patch []rfc6902PatchOperation) {
	names := map[string]bool{}
	for _, name := range removed {
		names[name] = true
	}
	for i := len(volumes) - 1; i >= 0; i-- {
		if _, ok := names[volumes[i].Name]; ok {
			patch = append(patch, rfc6902PatchOperation{
				Op:   "remove",
				Path: fmt.Sprintf("%v/%v", path, i),
			})
		}
	}
	return patch
}

func removeImagePullSecrets(imagePullSecrets []corev1.LocalObjectReference, removed []string, path string) (patch []rfc6902PatchOperation) {
	names := map[string]bool{}
	for _, name := range removed {
		names[name] = true
	}
	for i := len(imagePullSecrets) - 1; i >= 0; i-- {
		if _, ok := names[imagePullSecrets[i].Name]; ok {
			patch = append(patch, rfc6902PatchOperation{
				Op:   "remove",
				Path: fmt.Sprintf("%v/%v", path, i),
			})
		}
	}
	return patch
}

func addContainer(target, added []corev1.Container, basePath string) (patch []rfc6902PatchOperation) {
	saJwtSecretMountName := ""
	var saJwtSecretMount corev1.VolumeMount
	// find service account secret volume mount(/var/run/secrets/kubernetes.io/serviceaccount,
	// https://kubernetes.io/docs/reference/access-authn-authz/service-accounts-admin/#service-account-automation) from app container
	for _, add := range target {
		for _, vmount := range add.VolumeMounts {
			if vmount.MountPath == "/var/run/secrets/kubernetes.io/serviceaccount" {
				saJwtSecretMountName = vmount.Name
				saJwtSecretMount = vmount
			}
		}
	}
	first := len(target) == 0
	var value interface{}
	for _, add := range added {
		if add.Name == sidecarContainerName && saJwtSecretMountName != "" {
			// add service account secret volume mount(/var/run/secrets/kubernetes.io/serviceaccount,
			// https://kubernetes.io/docs/reference/access-authn-authz/service-accounts-admin/#service-account-automation) to istio-proxy container,
			// so that envoy could fetch/pass k8s sa jwt and pass to sds server, which will be used to request workload identity for the pod.
			add.VolumeMounts = append(add.VolumeMounts, saJwtSecretMount)
		}
		value = add
		path := basePath
		if first {
			first = false
			value = []corev1.Container{add}
		} else if add.Name == "istio-validation" {
			path += "/0"
		} else {
			path += "/-"
		}
		patch = append(patch, rfc6902PatchOperation{
			Op:    "add",
			Path:  path,
			Value: value,
		})
	}
	return patch
}

func addSecurityContext(target *corev1.PodSecurityContext, basePath string) (patch []rfc6902PatchOperation) {
	patch = append(patch, rfc6902PatchOperation{
		Op:    "add",
		Path:  basePath,
		Value: target,
	})
	return patch
}

func addVolume(target, added []corev1.Volume, basePath string) (patch []rfc6902PatchOperation) {
	first := len(target) == 0
	var value interface{}
	for _, add := range added {
		value = add
		path := basePath
		if first {
			first = false
			value = []corev1.Volume{add}
		} else {
			path += "/-"
		}
		patch = append(patch, rfc6902PatchOperation{
			Op:    "add",
			Path:  path,
			Value: value,
		})
	}
	return patch
}

func addImagePullSecrets(target, added []corev1.LocalObjectReference, basePath string) (patch []rfc6902PatchOperation) {
	first := len(target) == 0
	var value interface{}
	for _, add := range added {
		value = add
		path := basePath
		if first {
			first = false
			value = []corev1.LocalObjectReference{add}
		} else {
			path += "/-"
		}
		patch = append(patch, rfc6902PatchOperation{
			Op:    "add",
			Path:  path,
			Value: value,
		})
	}
	return patch
}

func addPodDNSConfig(target *corev1.PodDNSConfig, basePath string) (patch []rfc6902PatchOperation) {
	patch = append(patch, rfc6902PatchOperation{
		Op:    "add",
		Path:  basePath,
		Value: target,
	})
	return patch
}

// escape JSON Pointer value per https://tools.ietf.org/html/rfc6901
func escapeJSONPointerValue(in string) string {
	step := strings.Replace(in, "~", "~0", -1)
	return strings.Replace(step, "/", "~1", -1)
}

// adds labels to the target spec, will not overwrite label's value if it already exists
func addLabels(target map[string]string, added map[string]string) []rfc6902PatchOperation {
	patches := []rfc6902PatchOperation{}

	addedKeys := make([]string, 0, len(added))
	for key := range added {
		addedKeys = append(addedKeys, key)
	}
	sort.Strings(addedKeys)

	for _, key := range addedKeys {
		value := added[key]
		patch := rfc6902PatchOperation{
			Op:    "add",
			Path:  "/metadata/labels/" + escapeJSONPointerValue(key),
			Value: value,
		}

		if target == nil {
			target = map[string]string{}
			patch.Path = "/metadata/labels"
			patch.Value = map[string]string{
				key: value,
			}
		}

		if target[key] == "" {
			patches = append(patches, patch)
		}
	}

	return patches
}

func updateAnnotation(target map[string]string, added map[string]string) (patch []rfc6902PatchOperation) {
	// To ensure deterministic patches, we sort the keys
	var keys []string
	for k := range added {
		keys = append(keys, k)
	}
	sort.Strings(keys)

	for _, key := range keys {
		value := added[key]
		if target == nil {
			target = map[string]string{}
			patch = append(patch, rfc6902PatchOperation{
				Op:   "add",
				Path: "/metadata/annotations",
				Value: map[string]string{
					key: value,
				},
			})
		} else {
			op := "add"
			if target[key] != "" {
				op = "replace"
			}
			patch = append(patch, rfc6902PatchOperation{
				Op:    op,
				Path:  "/metadata/annotations/" + escapeJSONPointerValue(key),
				Value: value,
			})
		}
	}
	return patch
}

func createPatch(pod *corev1.Pod, prevStatus *SidecarInjectionStatus, revision string, annotations map[string]string,
	sic *SidecarInjectionSpec, workloadName string, mesh *meshconfig.MeshConfig) ([]byte, error) {

	var patch []rfc6902PatchOperation

	// Remove any containers previously injected by kube-inject using
	// container and volume name as unique key for removal.
	patch = append(patch, removeContainers(pod.Spec.InitContainers, prevStatus.InitContainers, "/spec/initContainers")...)
	patch = append(patch, removeContainers(pod.Spec.Containers, prevStatus.Containers, "/spec/containers")...)
	patch = append(patch, removeVolumes(pod.Spec.Volumes, prevStatus.Volumes, "/spec/volumes")...)
	patch = append(patch, removeImagePullSecrets(pod.Spec.ImagePullSecrets, prevStatus.ImagePullSecrets, "/spec/imagePullSecrets")...)

	rewrite := ShouldRewriteAppHTTPProbers(pod.Annotations, sic)

	sidecar := FindSidecar(sic.Containers)
	// We don't have to escape json encoding here when using golang libraries.
	if rewrite && sidecar != nil {
		if prober := DumpAppProbers(&pod.Spec); prober != "" {
			sidecar.Env = append(sidecar.Env, corev1.EnvVar{Name: status.KubeAppProberEnvName, Value: prober})
		}
	}

	if enablePrometheusMerge(mesh, pod.ObjectMeta.Annotations) {
		scrape := status.PrometheusScrapeConfiguration{
			Scrape: pod.ObjectMeta.Annotations["prometheus.io/scrape"],
			Path:   pod.ObjectMeta.Annotations["prometheus.io/path"],
			Port:   pod.ObjectMeta.Annotations["prometheus.io/port"],
		}
		empty := status.PrometheusScrapeConfiguration{}
		if sidecar != nil && scrape != empty {
			by, err := json.Marshal(scrape)
			if err != nil {
				return nil, err
			}
			sidecar.Env = append(sidecar.Env, corev1.EnvVar{Name: status.PrometheusScrapingConfig.Name, Value: string(by)})
		}
		annotations["prometheus.io/port"] = strconv.Itoa(int(mesh.GetDefaultConfig().GetStatusPort()))
		annotations["prometheus.io/path"] = "/stats/prometheus"
		annotations["prometheus.io/scrape"] = "true"
	}

	patch = append(patch, addContainer(pod.Spec.InitContainers, sic.InitContainers, "/spec/initContainers")...)
	patch = append(patch, addContainer(pod.Spec.Containers, sic.Containers, "/spec/containers")...)
	patch = append(patch, addVolume(pod.Spec.Volumes, sic.Volumes, "/spec/volumes")...)
	patch = append(patch, addImagePullSecrets(pod.Spec.ImagePullSecrets, sic.ImagePullSecrets, "/spec/imagePullSecrets")...)

	if sic.DNSConfig != nil {
		patch = append(patch, addPodDNSConfig(sic.DNSConfig, "/spec/dnsConfig")...)
	}

	if pod.Spec.SecurityContext != nil {
		patch = append(patch, addSecurityContext(pod.Spec.SecurityContext, "/spec/securityContext")...)
	}

	patch = append(patch, updateAnnotation(pod.Annotations, annotations)...)

	canonicalSvc, canonicalRev := extractCanonicalServiceLabels(pod.Labels, workloadName)
	patch = append(patch, addLabels(pod.Labels, map[string]string{
		label.TLSMode:                                model.IstioMutualTLSModeLabel,
		model.IstioCanonicalServiceLabelName:         canonicalSvc,
		label.IstioRev:                               revision,
		model.IstioCanonicalServiceRevisionLabelName: canonicalRev})...)

	if rewrite {
		patch = append(patch, createProbeRewritePatch(pod.Annotations, &pod.Spec, sic, mesh.GetDefaultConfig().GetStatusPort())...)
	}

	return json.Marshal(patch)
}

func enablePrometheusMerge(mesh *meshconfig.MeshConfig, anno map[string]string) bool {
	// If annotation is present, we look there first
	if val, f := anno[annotation.PrometheusMergeMetrics.Name]; f {
		bval, err := strconv.ParseBool(val)
		if err != nil {
			// This shouldn't happen since we validate earlier in the code
			log.Warnf("invalid annotation %v=%v", annotation.PrometheusMergeMetrics.Name, bval)
		} else {
			return bval
		}
	}
	// If mesh config setting is present, use that
	if mesh.GetEnablePrometheusMerge() != nil {
		return mesh.GetEnablePrometheusMerge().Value
	}
	// Otherwise, we default to enable
	return true
}

func extractCanonicalServiceLabels(podLabels map[string]string, workloadName string) (string, string) {
	return extractCanonicalServiceLabel(podLabels, workloadName), extractCanonicalServiceRevision(podLabels)
}

func extractCanonicalServiceRevision(podLabels map[string]string) string {
	if rev, ok := podLabels[model.IstioCanonicalServiceRevisionLabelName]; ok {
		return rev
	}

	if rev, ok := podLabels["app.kubernetes.io/version"]; ok {
		return rev
	}

	if rev, ok := podLabels["version"]; ok {
		return rev
	}

	return "latest"
}

func extractCanonicalServiceLabel(podLabels map[string]string, workloadName string) string {
	if svc, ok := podLabels[model.IstioCanonicalServiceLabelName]; ok {
		return svc
	}

	if svc, ok := podLabels["app.kubernetes.io/name"]; ok {
		return svc
	}

	if svc, ok := podLabels["app"]; ok {
		return svc
	}

	return workloadName
}

// Retain deprecated hardcoded container and volumes names to aid in
// backwards compatible migration to the new SidecarInjectionStatus.
var (
	initContainerName    = "istio-init"
	sidecarContainerName = "istio-proxy"

	legacyInitContainerNames = []string{initContainerName, "enable-core-dump"}
	legacyContainerNames     = []string{sidecarContainerName}
	legacyVolumeNames        = []string{"istio-certs", "istio-envoy"}
)

func injectionStatus(pod *corev1.Pod) *SidecarInjectionStatus {
	var statusBytes []byte
	if pod.ObjectMeta.Annotations != nil {
		if value, ok := pod.ObjectMeta.Annotations[annotation.SidecarStatus.Name]; ok {
			statusBytes = []byte(value)
		}
	}

	// default case when injected pod has explicit status
	var iStatus SidecarInjectionStatus
	if err := json.Unmarshal(statusBytes, &iStatus); err == nil {
		// heuristic assumes status is valid if any of the resource
		// lists is non-empty.
		if len(iStatus.InitContainers) != 0 ||
			len(iStatus.Containers) != 0 ||
			len(iStatus.Volumes) != 0 ||
			len(iStatus.ImagePullSecrets) != 0 {
			return &iStatus
		}
	}

	// backwards compatibility case when injected pod has legacy
	// status. Infer status from the list of legacy hardcoded
	// container and volume names.
	return &SidecarInjectionStatus{
		InitContainers: legacyInitContainerNames,
		Containers:     legacyContainerNames,
		Volumes:        legacyVolumeNames,
	}
}

func toAdmissionResponse(err error) *v1beta1.AdmissionResponse {
	return &v1beta1.AdmissionResponse{Result: &metav1.Status{Message: err.Error()}}
}

func (wh *Webhook) inject(ar *v1beta1.AdmissionReview, path string) *v1beta1.AdmissionResponse {
	req := ar.Request
	var pod corev1.Pod
	if err := json.Unmarshal(req.Object.Raw, &pod); err != nil {
		handleError(fmt.Sprintf("Could not unmarshal raw object: %v %s", err,
			string(req.Object.Raw)))
		return toAdmissionResponse(err)
	}

	// Deal with potential empty fields, e.g., when the pod is created by a deployment
	podName := potentialPodName(&pod.ObjectMeta)
	if pod.ObjectMeta.Namespace == "" {
		pod.ObjectMeta.Namespace = req.Namespace
	}

	log.Infof("AdmissionReview for Kind=%v Namespace=%v Name=%v (%v) UID=%v Rfc6902PatchOperation=%v UserInfo=%v",
		req.Kind, req.Namespace, req.Name, podName, req.UID, req.Operation, req.UserInfo)
	log.Debugf("Object: %v", string(req.Object.Raw))
	log.Debugf("OldObject: %v", string(req.OldObject.Raw))

	partialInjection := false
	if !injectRequired(ignoredNamespaces, wh.Config, &pod.Spec, &pod.ObjectMeta) {
		if wasInjectedThroughIstioctl(&pod) {
			log.Infof("Performing partial injection into pre-injected pod %s/%s (injecting Multus annotation and runAsUser id)", pod.ObjectMeta.Namespace, podName)
			partialInjection = true
		} else {
			log.Infof("Skipping %s/%s due to policy check", pod.ObjectMeta.Namespace, podName)
			totalSkippedInjections.Increment()
			return &v1beta1.AdmissionResponse{
				Allowed: true,
			}
		}
	}

	// due to bug https://github.com/kubernetes/kubernetes/issues/57923,
	// k8s sa jwt token volume mount file is only accessible to root user, not istio-proxy(the user that istio proxy runs as).
	// workaround by https://kubernetes.io/docs/tasks/configure-pod-container/security-context/#set-the-security-context-for-a-pod
	if wh.meshConfig.SdsUdsPath != "" {
		var grp = int64(1337)
		if pod.Spec.SecurityContext == nil {
			pod.Spec.SecurityContext = &corev1.PodSecurityContext{
				FSGroup: &grp,
			}
		} else {
			pod.Spec.SecurityContext.FSGroup = &grp
		}
	}

	// try to capture more useful namespace/name info for deployments, etc.
	// TODO(dougreid): expand to enable lookup of OWNERs recursively a la kubernetesenv
	deployMeta := pod.ObjectMeta.DeepCopy()
	deployMeta.Namespace = req.Namespace

	typeMetadata := &metav1.TypeMeta{
		Kind:       "Pod",
		APIVersion: "v1",
	}

	if len(pod.GenerateName) > 0 {
		// if the pod name was generated (or is scheduled for generation), we can begin an investigation into the controlling reference for the pod.
		var controllerRef metav1.OwnerReference
		controllerFound := false
		for _, ref := range pod.GetOwnerReferences() {
			if *ref.Controller {
				controllerRef = ref
				controllerFound = true
				break
			}
		}
		if controllerFound {
			typeMetadata.APIVersion = controllerRef.APIVersion
			typeMetadata.Kind = controllerRef.Kind

			// heuristic for deployment detection
			if typeMetadata.Kind == "ReplicaSet" && strings.HasSuffix(controllerRef.Name, pod.Labels["pod-template-hash"]) {
				name := strings.TrimSuffix(controllerRef.Name, "-"+pod.Labels["pod-template-hash"])
				deployMeta.Name = name
				typeMetadata.Kind = "Deployment"
			} else {
				deployMeta.Name = controllerRef.Name
			}
		}
	}

	if deployMeta.Name == "" {
		// if we haven't been able to extract a deployment name, then just give it the pod name
		deployMeta.Name = pod.Name
	}

<<<<<<< HEAD
	proxyUID, err := getProxyUID(pod)
	if err != nil {
		log.Infof("Could not get proxyUID from annotation: %v", err)
	}
	if proxyUID == nil {
		if pod.Spec.SecurityContext != nil && pod.Spec.SecurityContext.RunAsUser != nil {
			uid := uint64(*pod.Spec.SecurityContext.RunAsUser) + 1
			proxyUID = &uid
		}
		for _, c := range pod.Spec.Containers {
			if c.SecurityContext != nil && c.SecurityContext.RunAsUser != nil {
				uid := uint64(*c.SecurityContext.RunAsUser) + 1
				if proxyUID == nil || uid > *proxyUID {
					proxyUID = &uid
				}
			}
		}
	}
	if proxyUID == nil {
		uid := DefaultSidecarProxyUID
		proxyUID = &uid
	}

	spec, iStatus, err := InjectionData(wh.Config.Template, wh.valuesConfig, wh.sidecarTemplateVersion, typeMetadata, deployMeta, &pod.Spec, &pod.ObjectMeta, wh.meshConfig, *proxyUID) // nolint: lll
=======
	spec, iStatus, err := InjectionData(wh.Config.Template, wh.valuesConfig, wh.sidecarTemplateVersion, typeMetadata, deployMeta, &pod.Spec, &pod.ObjectMeta, wh.meshConfig, path) // nolint: lll
>>>>>>> 58f551e0
	if err != nil {
		handleError(fmt.Sprintf("Injection data: err=%v spec=%v\n", err, iStatus))
		return toAdmissionResponse(err)
	}

	var patchBytes []byte
	if partialInjection {
		patchBytes, err = createPartialPatch(&pod, wh.Config.InjectedAnnotations, *proxyUID)
	} else {
		replaceProxyRunAsUserID(spec, *proxyUID)

		annotations := map[string]string{
			annotation.SidecarStatus.Name: iStatus,
		}
		if wh.injectPodRedirectAnnot {
			rewriteCniPodSpec(annotations, spec)
		}

		// Add all additional injected annotations
		for k, v := range wh.Config.InjectedAnnotations {
			annotations[k] = v
		}
		patchBytes, err = createPatch(&pod, injectionStatus(&pod), wh.revision,
			annotations, spec, deployMeta.Name, wh.meshConfig)
	}

	if err != nil {
		handleError(fmt.Sprintf("AdmissionResponse: err=%v spec=%v\n", err, spec))
		return toAdmissionResponse(err)
	}

	log.Debugf("AdmissionResponse: patch=%v\n", string(patchBytes))

	reviewResponse := v1beta1.AdmissionResponse{
		Allowed: true,
		Patch:   patchBytes,
		PatchType: func() *v1beta1.PatchType {
			pt := v1beta1.PatchTypeJSONPatch
			return &pt
		}(),
	}
	totalSuccessfulInjections.Increment()
	return &reviewResponse
}

func wasInjectedThroughIstioctl(pod *corev1.Pod) bool {
	_, found := pod.Annotations[annotation.SidecarStatus.Name]
	return found
}

func replaceProxyRunAsUserID(spec *SidecarInjectionSpec, proxyUID uint64) {
	for i, c := range spec.InitContainers {
		if c.Name == initContainerName {
			for j, arg := range c.Args {
				if arg == "-u" {
					spec.InitContainers[i].Args[j+1] = strconv.FormatUint(proxyUID, 10)
					break
				}
			}
			break
		}
	}
	for i, c := range spec.Containers {
		if c.Name == sidecarContainerName {
			if c.SecurityContext == nil {
				securityContext := corev1.SecurityContext{}
				spec.Containers[i].SecurityContext = &securityContext
			}
			proxyUIDasInt64 := int64(proxyUID)
			spec.Containers[i].SecurityContext.RunAsUser = &proxyUIDasInt64
			break
		}
	}
}

func createPartialPatch(pod *corev1.Pod, annotations map[string]string, proxyUID uint64) ([]byte, error) {
	var patch []rfc6902PatchOperation
	patch = append(patch, patchProxyRunAsUserID(pod, proxyUID)...)
	patch = append(patch, updateAnnotation(pod.Annotations, annotations)...)
	return json.Marshal(patch)
}

func patchProxyRunAsUserID(pod *corev1.Pod, proxyUID uint64) (patch []rfc6902PatchOperation) {
	for i, c := range pod.Spec.InitContainers {
		if c.Name == initContainerName {
			for j, arg := range c.Args {
				if arg == "-u" {
					patch = append(patch, rfc6902PatchOperation{
						Op:    "replace",
						Path:  fmt.Sprintf("/spec/initContainers/%d/args/%d", i, j+1), // j+1 because the uid is the next argument (after -u)
						Value: strconv.FormatUint(proxyUID, 10),
					})
					break
				}
			}
			break
		}
	}

	for i, c := range pod.Spec.Containers {
		if c.Name == sidecarContainerName {
			if c.SecurityContext == nil {
				proxyUIDasInt64 := int64(proxyUID)
				securityContext := corev1.SecurityContext{
					RunAsUser: &proxyUIDasInt64,
				}
				patch = append(patch, rfc6902PatchOperation{
					Op:    "add",
					Path:  fmt.Sprintf("/spec/containers/%d/securityContext", i),
					Value: securityContext,
				})
			} else if c.SecurityContext.RunAsUser == nil {
				patch = append(patch, rfc6902PatchOperation{
					Op:    "add",
					Path:  fmt.Sprintf("/spec/containers/%d/securityContext/runAsUser", i),
					Value: proxyUID,
				})
			} else {
				patch = append(patch, rfc6902PatchOperation{
					Op:    "replace",
					Path:  fmt.Sprintf("/spec/containers/%d/securityContext/runAsUser", i),
					Value: proxyUID,
				})
			}
			break
		}
	}

	return patch
}

func getProxyUID(pod corev1.Pod) (*uint64, error) {
	if pod.Annotations != nil {
		if annotationValue, found := pod.Annotations[proxyUIDAnnotation]; found {
			proxyUID, err := strconv.ParseUint(annotationValue, 10, 64)
			if err != nil {
				return nil, err
			}
			return &proxyUID, nil
		}
	}
	return nil, nil
}

func (wh *Webhook) serveInject(w http.ResponseWriter, r *http.Request) {
	totalInjections.Increment()
	var body []byte
	if r.Body != nil {
		if data, err := ioutil.ReadAll(r.Body); err == nil {
			body = data
		}
	}
	if len(body) == 0 {
		handleError("no body found")
		http.Error(w, "no body found", http.StatusBadRequest)
		return
	}

	// verify the content type is accurate
	contentType := r.Header.Get("Content-Type")
	if contentType != "application/json" {
		handleError(fmt.Sprintf("contentType=%s, expect application/json", contentType))
		http.Error(w, "invalid Content-Type, want `application/json`", http.StatusUnsupportedMediaType)
		return
	}

	path := ""
	if r.URL != nil {
		path = r.URL.Path
	}

	var reviewResponse *v1beta1.AdmissionResponse
	ar := v1beta1.AdmissionReview{}
	if _, _, err := deserializer.Decode(body, nil, &ar); err != nil {
		handleError(fmt.Sprintf("Could not decode body: %v", err))
		reviewResponse = toAdmissionResponse(err)
	} else {
		log.Debugf("AdmissionRequest for path=%s\n", path)
		reviewResponse = wh.inject(&ar, path)
	}

	response := v1beta1.AdmissionReview{}
	if reviewResponse != nil {
		response.Response = reviewResponse
		if ar.Request != nil {
			response.Response.UID = ar.Request.UID
		}
	}

	resp, err := json.Marshal(response)
	if err != nil {
		log.Errorf("Could not encode response: %v", err)
		http.Error(w, fmt.Sprintf("could not encode response: %v", err), http.StatusInternalServerError)
	}
	if _, err := w.Write(resp); err != nil {
		log.Errorf("Could not write response: %v", err)
		http.Error(w, fmt.Sprintf("could not write response: %v", err), http.StatusInternalServerError)
	}
}

func handleError(message string) {
	log.Errorf(message)
	totalFailedInjections.Increment()
}<|MERGE_RESOLUTION|>--- conflicted
+++ resolved
@@ -827,7 +827,6 @@
 		deployMeta.Name = pod.Name
 	}
 
-<<<<<<< HEAD
 	proxyUID, err := getProxyUID(pod)
 	if err != nil {
 		log.Infof("Could not get proxyUID from annotation: %v", err)
@@ -851,10 +850,7 @@
 		proxyUID = &uid
 	}
 
-	spec, iStatus, err := InjectionData(wh.Config.Template, wh.valuesConfig, wh.sidecarTemplateVersion, typeMetadata, deployMeta, &pod.Spec, &pod.ObjectMeta, wh.meshConfig, *proxyUID) // nolint: lll
-=======
-	spec, iStatus, err := InjectionData(wh.Config.Template, wh.valuesConfig, wh.sidecarTemplateVersion, typeMetadata, deployMeta, &pod.Spec, &pod.ObjectMeta, wh.meshConfig, path) // nolint: lll
->>>>>>> 58f551e0
+	spec, iStatus, err := InjectionData(wh.Config.Template, wh.valuesConfig, wh.sidecarTemplateVersion, typeMetadata, deployMeta, &pod.Spec, &pod.ObjectMeta, wh.meshConfig, path, *proxyUID) // nolint: lll
 	if err != nil {
 		handleError(fmt.Sprintf("Injection data: err=%v spec=%v\n", err, iStatus))
 		return toAdmissionResponse(err)
