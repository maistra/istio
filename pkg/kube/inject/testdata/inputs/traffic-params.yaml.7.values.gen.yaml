--- conflicted
+++ resolved
@@ -1,13 +1,10 @@
 {
   "global": {
-<<<<<<< HEAD
     "arch": {
       "amd64": 2,
       "ppc64le": 2,
       "s390x": 2
     },
-=======
->>>>>>> 3aa487bb
     "autoscalingv2API": true,
     "caAddress": "",
     "caName": "",
@@ -22,7 +19,6 @@
         "cpu": "10m"
       }
     },
-    "defaultTolerations": [],
     "enabled": false,
     "externalIstiod": false,
     "hub": "gcr.io/istio-testing",
