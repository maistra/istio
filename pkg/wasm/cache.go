--- conflicted
+++ resolved
@@ -38,18 +38,15 @@
 var wasmLog = log.RegisterScope("wasm", "", 0)
 
 const (
+	// DefaultWasmModulePurgeInterval is the default interval for periodic stale Wasm module clean up.
+	DefaultWasmModulePurgeInterval = 10 * time.Minute
+
+	// DefaultWasmModuleExpiry is the default duration for least recently touched Wasm module to become stale.
+	DefaultWasmModuleExpiry = 24 * time.Hour
+
 	// oci URL prefix
 	ociURLPrefix = "oci://"
 
-<<<<<<< HEAD
-=======
-	// DefaultWasmModuleExpiry is the default duration for least recently touched Wasm module to become stale.
-	DefaultWasmModuleExpiry = 24 * time.Hour
-
-	// oci URL prefix
-	ociURLPrefix = "oci://"
-
->>>>>>> 3aa487bb
 	// sha256 scheme prefix
 	sha256SchemePrefix = "sha256:"
 )
@@ -76,17 +73,12 @@
 	// mux is needed because stale Wasm module files will be purged periodically.
 	mux sync.Mutex
 
-<<<<<<< HEAD
-	// option sets for configurating the cache.
-	cacheOptions
-=======
 	// Duration for stale Wasm module purging.
 	purgeInterval              time.Duration
 	wasmModuleExpiry           time.Duration
 	insecureRegistries         sets.Set
 	allowAllInsecureRegistries bool
 
->>>>>>> 3aa487bb
 	// stopChan currently is only used by test
 	stopChan chan struct{}
 }
@@ -125,56 +117,6 @@
 	last time.Time
 	// set of URLs referencing this entry
 	referencingURLs sets.Set
-<<<<<<< HEAD
-}
-
-type cacheOptions struct {
-	Options
-	allowAllInsecureRegistries bool
-}
-
-func (o cacheOptions) sanitize() cacheOptions {
-	ret := cacheOptions{
-		Options: defaultOptions(),
-	}
-	if o.InsecureRegistries != nil {
-		ret.InsecureRegistries = o.InsecureRegistries
-	}
-	ret.allowAllInsecureRegistries = ret.InsecureRegistries.Contains("*")
-
-	if o.PurgeInterval != 0 {
-		ret.PurgeInterval = o.PurgeInterval
-	}
-	if o.ModuleExpiry != 0 {
-		ret.ModuleExpiry = o.ModuleExpiry
-	}
-	if o.HTTPRequestTimeout != 0 {
-		ret.HTTPRequestTimeout = o.HTTPRequestTimeout
-	}
-	if o.HTTPRequestMaxRetries != 0 {
-		ret.HTTPRequestMaxRetries = o.HTTPRequestMaxRetries
-	}
-
-	return ret
-}
-
-func (o cacheOptions) allowInsecure(host string) bool {
-	return o.allowAllInsecureRegistries || o.InsecureRegistries.Contains(host)
-}
-
-// NewLocalFileCache create a new Wasm module cache which downloads and stores Wasm module files locally.
-func NewLocalFileCache(dir string, options Options) *LocalFileCache {
-	wasmLog.Debugf("LocalFileCache is created with the option\n%#v", options)
-
-	cacheOptions := cacheOptions{Options: options}
-	cache := &LocalFileCache{
-		httpFetcher:  NewHTTPFetcher(options.HTTPRequestTimeout, options.HTTPRequestMaxRetries),
-		modules:      make(map[moduleKey]*cacheEntry),
-		checksums:    make(map[string]*checksumEntry),
-		dir:          dir,
-		cacheOptions: cacheOptions.sanitize(),
-		stopChan:     make(chan struct{}),
-=======
 }
 
 // NewLocalFileCache create a new Wasm module cache which downloads and stores Wasm module files locally.
@@ -191,7 +133,6 @@
 		insecureRegistries: ir,
 		// If the set of the given insecure registries contains "*", then allow all the insecure registries.
 		allowAllInsecureRegistries: ir.Contains("*"),
->>>>>>> 3aa487bb
 	}
 
 	go func() {
@@ -225,31 +166,10 @@
 	return false
 }
 
-<<<<<<< HEAD
-func getModulePath(baseDir string, mkey moduleKey) (string, error) {
-	sha := sha256.Sum256([]byte(mkey.name))
-	hashedName := hex.EncodeToString(sha[:])
-	moduleDir := filepath.Join(baseDir, hashedName)
-	if _, err := os.Stat(moduleDir); errors.Is(err, os.ErrNotExist) {
-		err := os.Mkdir(moduleDir, 0o755)
-		if err != nil {
-			return "", err
-		}
-	}
-	return filepath.Join(moduleDir, fmt.Sprintf("%s.wasm", mkey.checksum)), nil
-}
-
-// Get returns path the local Wasm module file.
-func (c *LocalFileCache) Get(
-	downloadURL, checksum, resourceName, resourceVersion string,
-	timeout time.Duration, pullSecret []byte, pullPolicy extensions.PullPolicy,
-) (string, error) {
-=======
 // Get returns path the local Wasm module file.
 func (c *LocalFileCache) Get(
 	downloadURL, checksum, resourceName, resourceVersion string,
 	timeout time.Duration, pullSecret []byte, pullPolicy extensions.PullPolicy) (string, error) {
->>>>>>> 3aa487bb
 	// Construct Wasm cache key with downloading URL and provided checksum of the module.
 	key := cacheKey{
 		downloadURL: downloadURL,
@@ -281,17 +201,10 @@
 	// Hex-Encoded sha256 checksum of binary.
 	var dChecksum string
 	var binaryFetcher func() ([]byte, error)
-<<<<<<< HEAD
-	insecure := c.allowInsecure(u.Host)
-
-	ctx, cancel := context.WithTimeout(context.Background(), timeout)
-	defer cancel()
-=======
->>>>>>> 3aa487bb
 	switch u.Scheme {
 	case "http", "https":
 		// Download the Wasm module with http fetcher.
-		b, err = c.httpFetcher.Fetch(ctx, downloadURL, insecure)
+		b, err = c.httpFetcher.Fetch(downloadURL, timeout)
 		if err != nil {
 			wasmRemoteFetchCount.With(resultTag.Value(downloadFailure)).Increment()
 			return "", err
@@ -301,14 +214,13 @@
 		sha := sha256.Sum256(b)
 		dChecksum = hex.EncodeToString(sha[:])
 	case "oci":
-
-<<<<<<< HEAD
-=======
+		ctx, cancel := context.WithTimeout(context.Background(), timeout)
+		defer cancel()
+
 		insecure := false
 		if c.allowAllInsecureRegistries || c.insecureRegistries.Contains(u.Host) {
 			insecure = true
 		}
->>>>>>> 3aa487bb
 		// TODO: support imagePullSecret and pass it to ImageFetcherOption.
 		imgFetcherOps := ImageFetcherOption{
 			Insecure: insecure,
@@ -355,16 +267,12 @@
 	wasmRemoteFetchCount.With(resultTag.Value(fetchSuccess)).Increment()
 
 	key.checksum = dChecksum
-
-	modulePath, err = getModulePath(c.dir, key.moduleKey)
-	if err != nil {
+	f := filepath.Join(c.dir, fmt.Sprintf("%s.wasm", dChecksum))
+
+	if err := c.addEntry(key, b, f); err != nil {
 		return "", err
 	}
-
-	if err := c.addEntry(key, b, modulePath); err != nil {
-		return "", err
-	}
-	return modulePath, nil
+	return f, nil
 }
 
 // Cleanup closes background Wasm module purge routine.
@@ -481,18 +389,14 @@
 
 // Purge periodically clean up the stale Wasm modules local file and the cache map.
 func (c *LocalFileCache) purge() {
-	ticker := time.NewTicker(c.PurgeInterval)
+	ticker := time.NewTicker(c.purgeInterval)
 	defer ticker.Stop()
 	for {
 		select {
 		case <-ticker.C:
 			c.mux.Lock()
 			for k, m := range c.modules {
-<<<<<<< HEAD
-				if !m.expired(c.ModuleExpiry) {
-=======
 				if !m.expired(c.wasmModuleExpiry) {
->>>>>>> 3aa487bb
 					continue
 				}
 				// The module has not be touched for expiry duration, delete it from the map as well as the local dir.
