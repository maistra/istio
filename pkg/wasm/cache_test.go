// Copyright Istio Authors
//
// Licensed under the Apache License, Version 2.0 (the "License");
// you may not use this file except in compliance with the License.
// You may obtain a copy of the License at
//
//     http://www.apache.org/licenses/LICENSE-2.0
//
// Unless required by applicable law or agreed to in writing, software
// distributed under the License is distributed on an "AS IS" BASIS,
// WITHOUT WARRANTIES OR CONDITIONS OF ANY KIND, either express or implied.
// See the License for the specific language governing permissions and
// limitations under the License.

package wasm

import (
	"crypto/sha256"
	"crypto/tls"
	"encoding/hex"
	"errors"
	"fmt"
	"net/http"
	"net/http/httptest"
	"net/url"
	"os"
	"path/filepath"
	"strings"
	"sync/atomic"
	"testing"
	"time"

	"github.com/google/go-cmp/cmp"
	"github.com/google/go-cmp/cmp/cmpopts"
	"github.com/google/go-containerregistry/pkg/crane"
	"github.com/google/go-containerregistry/pkg/registry"
	"github.com/google/go-containerregistry/pkg/v1/empty"
	"github.com/google/go-containerregistry/pkg/v1/mutate"
	"github.com/google/go-containerregistry/pkg/v1/remote"
	"github.com/google/go-containerregistry/pkg/v1/types"

	extensions "istio.io/api/extensions/v1alpha1"
	"istio.io/istio/pkg/util/sets"
)

// Wasm header = magic number (4 bytes) + Wasm spec version (4 bytes).
var wasmHeader = append(wasmMagicNumber, []byte{0x1, 0x00, 0x00, 0x00}...)

func TestWasmCache(t *testing.T) {
	// Setup http server.
	tsNumRequest := int32(0)

	httpData := append(wasmHeader, []byte("data")...)
	invalidHTTPData := []byte("invalid binary")
	ts := httptest.NewServer(http.HandlerFunc(func(w http.ResponseWriter, r *http.Request) {
		atomic.AddInt32(&tsNumRequest, 1)

		if r.URL.Path == "/different-url" {
			w.Write(append(httpData, []byte("different data")...))
		} else if r.URL.Path == "/invalid-wasm-header" {
			w.Write(invalidHTTPData)
		} else {
			w.Write(httpData)
		}
	}))
	defer ts.Close()
	httpDataSha := sha256.Sum256(httpData)
	httpDataCheckSum := hex.EncodeToString(httpDataSha[:])
	invalidHTTPDataSha := sha256.Sum256(invalidHTTPData)
	invalidHTTPDataCheckSum := hex.EncodeToString(invalidHTTPDataSha[:])

	reg := registry.New()
	// Set up a fake registry for OCI images.
	tos := httptest.NewServer(http.HandlerFunc(func(w http.ResponseWriter, r *http.Request) {
		atomic.AddInt32(&tsNumRequest, 1)
		reg.ServeHTTP(w, r)
	}))
	defer tos.Close()
	ou, err := url.Parse(tos.URL)
	if err != nil {
		t.Fatal(err)
	}

	dockerImageDigest, invalidOCIImageDigest := setupOCIRegistry(t, ou.Host)

	ociWasmFile := fmt.Sprintf("%s.wasm", dockerImageDigest)
	ociURLWithTag := fmt.Sprintf("oci://%s/test/valid/docker:v0.1.0", ou.Host)
	ociURLWithLatestTag := fmt.Sprintf("oci://%s/test/valid/docker:latest", ou.Host)
	ociURLWithDigest := fmt.Sprintf("oci://%s/test/valid/docker@sha256:%s", ou.Host, dockerImageDigest)

	// Calculate cachehit sum.
	cacheHitSha := sha256.Sum256([]byte("cachehit"))
	cacheHitSum := hex.EncodeToString(cacheHitSha[:])

	cases := []struct {
		name                   string
		initialCachedModules   map[moduleKey]cacheEntry
		initialCachedChecksums map[string]*checksumEntry
		fetchURL               string
		purgeInterval          time.Duration
		wasmModuleExpiry       time.Duration
		checkPurgeTimeout      time.Duration
		checksum               string // Hex-encoded string.
		resourceName           string
		resourceVersion        string
		requestTimeout         time.Duration
		pullPolicy             extensions.PullPolicy
		wantCachedModules      map[moduleKey]*cacheEntry
		wantCachedChecksums    map[string]*checksumEntry
		wantFileName           string
		wantErrorMsgPrefix     string
		wantVisitServer        bool
	}{
		{
			name:                   "cache miss",
			initialCachedModules:   map[moduleKey]cacheEntry{},
			initialCachedChecksums: map[string]*checksumEntry{},
			fetchURL:               ts.URL,
<<<<<<< HEAD
=======
			purgeInterval:          DefaultWasmModulePurgeInterval,
			wasmModuleExpiry:       DefaultWasmModuleExpiry,
>>>>>>> 3aa487bb
			checksum:               httpDataCheckSum,
			requestTimeout:         time.Second * 10,
			wantCachedModules: map[moduleKey]*cacheEntry{
				{name: ts.URL, checksum: httpDataCheckSum}: {modulePath: httpDataCheckSum + ".wasm"},
			},
			wantCachedChecksums: map[string]*checksumEntry{},
			wantFileName:        fmt.Sprintf("%s.wasm", httpDataCheckSum),
			wantVisitServer:     true,
		},
		{
			name: "cache hit",
			initialCachedModules: map[moduleKey]cacheEntry{
				{name: urlAsResourceName(ts.URL), checksum: cacheHitSum}: {modulePath: "test.wasm"},
			},
			initialCachedChecksums: map[string]*checksumEntry{},
			fetchURL:               ts.URL,
<<<<<<< HEAD
=======
			purgeInterval:          DefaultWasmModulePurgeInterval,
			wasmModuleExpiry:       DefaultWasmModuleExpiry,
>>>>>>> 3aa487bb
			checksum:               cacheHitSum,
			requestTimeout:         time.Second * 10,
			wantCachedModules: map[moduleKey]*cacheEntry{
				{name: ts.URL, checksum: cacheHitSum}: {modulePath: "test.wasm"},
			},
			wantCachedChecksums: map[string]*checksumEntry{},
			wantFileName:        "test.wasm",
			wantVisitServer:     false,
		},
		{
			name:                   "invalid scheme",
			initialCachedModules:   map[moduleKey]cacheEntry{},
			initialCachedChecksums: map[string]*checksumEntry{},
			fetchURL:               "foo://abc",
<<<<<<< HEAD
=======
			purgeInterval:          DefaultWasmModulePurgeInterval,
			wasmModuleExpiry:       DefaultWasmModuleExpiry,
>>>>>>> 3aa487bb
			checksum:               httpDataCheckSum,
			requestTimeout:         time.Second * 10,
			wantCachedModules:      map[moduleKey]*cacheEntry{},
			wantCachedChecksums:    map[string]*checksumEntry{},
			wantFileName:           fmt.Sprintf("%s.wasm", httpDataCheckSum),
			wantErrorMsgPrefix:     "unsupported Wasm module downloading URL scheme: foo",
			wantVisitServer:        false,
		},
		{
			name:                   "download failure",
			initialCachedModules:   map[moduleKey]cacheEntry{},
			initialCachedChecksums: map[string]*checksumEntry{},
			fetchURL:               "https://dummyurl",
<<<<<<< HEAD
			requestTimeout:         time.Second * 10,
			wantCachedModules:      map[moduleKey]*cacheEntry{},
			wantCachedChecksums:    map[string]*checksumEntry{},
			wantErrorMsgPrefix:     "wasm module download failed after 5 attempts, last error: Get \"https://dummyurl\"",
=======
			purgeInterval:          DefaultWasmModulePurgeInterval,
			wasmModuleExpiry:       DefaultWasmModuleExpiry,
			requestTimeout:         time.Second * 10,
			wantCachedModules:      map[moduleKey]*cacheEntry{},
			wantCachedChecksums:    map[string]*checksumEntry{},
			wantErrorMsgPrefix:     "wasm module download failed, last error: Get \"https://dummyurl\"",
>>>>>>> 3aa487bb
			wantVisitServer:        false,
		},
		{
			name:                   "wrong checksum",
			initialCachedModules:   map[moduleKey]cacheEntry{},
			initialCachedChecksums: map[string]*checksumEntry{},
			fetchURL:               ts.URL,
<<<<<<< HEAD
=======
			purgeInterval:          DefaultWasmModulePurgeInterval,
			wasmModuleExpiry:       DefaultWasmModuleExpiry,
>>>>>>> 3aa487bb
			checksum:               "wrongchecksum\n",
			requestTimeout:         time.Second * 10,
			wantCachedModules:      map[moduleKey]*cacheEntry{},
			wantCachedChecksums:    map[string]*checksumEntry{},
			wantErrorMsgPrefix:     fmt.Sprintf("module downloaded from %v has checksum %s, which does not match", ts.URL, httpDataCheckSum),
			wantVisitServer:        true,
		},
		{
			// this might be common error in user configuration, that url was updated, but not checksum.
			// Test that downloading still proceeds and error returns.
			name: "different url same checksum",
			initialCachedModules: map[moduleKey]cacheEntry{
				{name: urlAsResourceName(ts.URL), checksum: httpDataCheckSum}: {modulePath: fmt.Sprintf("%s.wasm", httpDataCheckSum)},
			},
			initialCachedChecksums: map[string]*checksumEntry{},
			fetchURL:               ts.URL + "/different-url",
<<<<<<< HEAD
=======
			purgeInterval:          DefaultWasmModulePurgeInterval,
			wasmModuleExpiry:       DefaultWasmModuleExpiry,
>>>>>>> 3aa487bb
			checksum:               httpDataCheckSum,
			requestTimeout:         time.Second * 10,
			wantCachedModules: map[moduleKey]*cacheEntry{
				{name: ts.URL, checksum: httpDataCheckSum}: {modulePath: httpDataCheckSum + ".wasm"},
			},
			wantCachedChecksums: map[string]*checksumEntry{},
			wantErrorMsgPrefix:  fmt.Sprintf("module downloaded from %v/different-url has checksum", ts.URL),
			wantVisitServer:     true,
		},
		{
			name: "invalid wasm header",
			initialCachedModules: map[moduleKey]cacheEntry{
				{name: urlAsResourceName(ts.URL), checksum: httpDataCheckSum}: {modulePath: fmt.Sprintf("%s.wasm", httpDataCheckSum)},
			},
			initialCachedChecksums: map[string]*checksumEntry{},
			fetchURL:               ts.URL + "/invalid-wasm-header",
<<<<<<< HEAD
=======
			purgeInterval:          DefaultWasmModulePurgeInterval,
			wasmModuleExpiry:       DefaultWasmModuleExpiry,
>>>>>>> 3aa487bb
			checksum:               invalidHTTPDataCheckSum,
			requestTimeout:         time.Second * 10,
			wantCachedModules: map[moduleKey]*cacheEntry{
				{name: ts.URL, checksum: httpDataCheckSum}: {modulePath: httpDataCheckSum + ".wasm"},
			},
			wantCachedChecksums: map[string]*checksumEntry{},
			wantErrorMsgPrefix:  fmt.Sprintf("fetched Wasm binary from %s is invalid", ts.URL+"/invalid-wasm-header"),
			wantVisitServer:     true,
		},
		{
			name:                   "purge on expiry",
			initialCachedModules:   map[moduleKey]cacheEntry{},
			initialCachedChecksums: map[string]*checksumEntry{},
			fetchURL:               ts.URL,
			purgeInterval:          1 * time.Millisecond,
			wasmModuleExpiry:       1 * time.Millisecond,
			checkPurgeTimeout:      5 * time.Second,
			checksum:               httpDataCheckSum,
			requestTimeout:         time.Second * 10,
			wantCachedModules:      map[moduleKey]*cacheEntry{},
			wantCachedChecksums:    map[string]*checksumEntry{},
			wantFileName:           fmt.Sprintf("%s.wasm", httpDataCheckSum),
			wantVisitServer:        true,
		},
		{
			name:                   "fetch oci without digest",
			initialCachedModules:   map[moduleKey]cacheEntry{},
			initialCachedChecksums: map[string]*checksumEntry{},
			resourceName:           "namespace.resource",
			resourceVersion:        "0",
			fetchURL:               ociURLWithTag,
<<<<<<< HEAD
=======
			purgeInterval:          DefaultWasmModulePurgeInterval,
			wasmModuleExpiry:       DefaultWasmModuleExpiry,
>>>>>>> 3aa487bb
			requestTimeout:         time.Second * 10,
			wantCachedModules: map[moduleKey]*cacheEntry{
				{name: urlAsResourceName(ociURLWithTag), checksum: dockerImageDigest}: {modulePath: ociWasmFile},
			},
			wantCachedChecksums: map[string]*checksumEntry{
				ociURLWithTag: {checksum: dockerImageDigest, resourceVersionByResource: map[string]string{"namespace.resource": "0"}},
			},
			wantFileName:    ociWasmFile,
			wantVisitServer: true,
		},
		{
			name:                   "fetch oci with digest",
			initialCachedModules:   map[moduleKey]cacheEntry{},
			initialCachedChecksums: map[string]*checksumEntry{},
			resourceName:           "namespace.resource",
			resourceVersion:        "0",
			fetchURL:               ociURLWithTag,
<<<<<<< HEAD
=======
			purgeInterval:          DefaultWasmModulePurgeInterval,
			wasmModuleExpiry:       DefaultWasmModuleExpiry,
>>>>>>> 3aa487bb
			requestTimeout:         time.Second * 10,
			checksum:               dockerImageDigest,
			wantCachedModules: map[moduleKey]*cacheEntry{
				{name: urlAsResourceName(ociURLWithTag), checksum: dockerImageDigest}: {modulePath: ociWasmFile},
			},
			wantCachedChecksums: map[string]*checksumEntry{
				ociURLWithTag: {checksum: dockerImageDigest, resourceVersionByResource: map[string]string{"namespace.resource": "0"}},
			},
			wantFileName:    ociWasmFile,
			wantVisitServer: true,
		},
		{
			name: "cache hit for tagged oci url with digest",
			initialCachedModules: map[moduleKey]cacheEntry{
				{name: urlAsResourceName(ociURLWithTag), checksum: dockerImageDigest}: {modulePath: ociWasmFile},
			},
			initialCachedChecksums: map[string]*checksumEntry{},
			resourceName:           "namespace.resource",
			resourceVersion:        "0",
			fetchURL:               ociURLWithTag,
<<<<<<< HEAD
=======
			purgeInterval:          DefaultWasmModulePurgeInterval,
			wasmModuleExpiry:       DefaultWasmModuleExpiry,
>>>>>>> 3aa487bb
			requestTimeout:         time.Second * 10,
			checksum:               dockerImageDigest,
			wantCachedModules: map[moduleKey]*cacheEntry{
				{name: urlAsResourceName(ociURLWithTag), checksum: dockerImageDigest}: {modulePath: ociWasmFile},
			},
			wantCachedChecksums: map[string]*checksumEntry{
				ociURLWithTag: {checksum: dockerImageDigest, resourceVersionByResource: map[string]string{"namespace.resource": "0"}},
			},
			wantFileName:    ociWasmFile,
			wantVisitServer: false,
		},
		{
			name: "cache hit for tagged oci url without digest",
			initialCachedModules: map[moduleKey]cacheEntry{
				{name: urlAsResourceName(ociURLWithTag), checksum: dockerImageDigest}: {modulePath: ociWasmFile},
			},
			initialCachedChecksums: map[string]*checksumEntry{
				ociURLWithTag: {
					checksum: dockerImageDigest,
					resourceVersionByResource: map[string]string{
						"namespace.resource": "123456",
					},
				},
			},
<<<<<<< HEAD
			resourceName:    "namespace.resource",
			resourceVersion: "0",
			fetchURL:        ociURLWithTag,
			requestTimeout:  time.Second * 10,
=======
			resourceName:     "namespace.resource",
			resourceVersion:  "0",
			fetchURL:         ociURLWithTag,
			purgeInterval:    DefaultWasmModulePurgeInterval,
			wasmModuleExpiry: DefaultWasmModuleExpiry,
			requestTimeout:   time.Second * 10,
>>>>>>> 3aa487bb
			wantCachedModules: map[moduleKey]*cacheEntry{
				{name: urlAsResourceName(ociURLWithTag), checksum: dockerImageDigest}: {modulePath: ociWasmFile},
			},
			wantCachedChecksums: map[string]*checksumEntry{
				ociURLWithTag: {checksum: dockerImageDigest, resourceVersionByResource: map[string]string{"namespace.resource": "0"}},
			},
			wantFileName:    ociWasmFile,
			wantVisitServer: false,
		},
		{
			name: "cache miss for tagged oci url without digest",
			initialCachedModules: map[moduleKey]cacheEntry{
				{name: urlAsResourceName(ociURLWithTag), checksum: dockerImageDigest}: {modulePath: ociWasmFile},
			},
			initialCachedChecksums: map[string]*checksumEntry{},
			resourceName:           "namespace.resource",
			resourceVersion:        "0",
			fetchURL:               ociURLWithTag,
<<<<<<< HEAD
=======
			purgeInterval:          DefaultWasmModulePurgeInterval,
			wasmModuleExpiry:       DefaultWasmModuleExpiry,
>>>>>>> 3aa487bb
			requestTimeout:         time.Second * 10,
			wantCachedModules: map[moduleKey]*cacheEntry{
				{name: urlAsResourceName(ociURLWithTag), checksum: dockerImageDigest}: {modulePath: ociWasmFile},
			},
			wantCachedChecksums: map[string]*checksumEntry{
				ociURLWithTag: {checksum: dockerImageDigest, resourceVersionByResource: map[string]string{"namespace.resource": "0"}},
			},
			wantFileName:    ociWasmFile,
			wantVisitServer: true,
		},
		{
			name: "cache hit for oci url suffixed by digest",
			initialCachedModules: map[moduleKey]cacheEntry{
				{name: urlAsResourceName(ociURLWithTag), checksum: dockerImageDigest}: {modulePath: ociWasmFile},
			},
			initialCachedChecksums: map[string]*checksumEntry{},
			resourceName:           "namespace.resource",
			resourceVersion:        "0",
			fetchURL:               ociURLWithDigest,
<<<<<<< HEAD
=======
			purgeInterval:          DefaultWasmModulePurgeInterval,
			wasmModuleExpiry:       DefaultWasmModuleExpiry,
>>>>>>> 3aa487bb
			requestTimeout:         time.Second * 10,
			wantCachedModules: map[moduleKey]*cacheEntry{
				{name: urlAsResourceName(ociURLWithTag), checksum: dockerImageDigest}: {modulePath: ociWasmFile},
			},
			wantCachedChecksums: map[string]*checksumEntry{},
			wantFileName:        ociWasmFile,
			wantVisitServer:     false,
		},
		{
			name: "pull due to pull-always policy when cache hit",
			initialCachedModules: map[moduleKey]cacheEntry{
				{name: urlAsResourceName(ociURLWithTag), checksum: dockerImageDigest}: {modulePath: ociWasmFile},
			},
			initialCachedChecksums: map[string]*checksumEntry{
				ociURLWithTag: {
					checksum: dockerImageDigest,
					resourceVersionByResource: map[string]string{
						"namespace.resource": "123456",
					},
				},
			},
<<<<<<< HEAD
			resourceName:    "namespace.resource",
			resourceVersion: "0",
			fetchURL:        ociURLWithTag,
			requestTimeout:  time.Second * 10,
			pullPolicy:      extensions.PullPolicy_Always,
=======
			resourceName:     "namespace.resource",
			resourceVersion:  "0",
			fetchURL:         ociURLWithTag,
			purgeInterval:    DefaultWasmModulePurgeInterval,
			wasmModuleExpiry: DefaultWasmModuleExpiry,
			requestTimeout:   time.Second * 10,
			pullPolicy:       extensions.PullPolicy_Always,
>>>>>>> 3aa487bb
			wantCachedModules: map[moduleKey]*cacheEntry{
				{name: urlAsResourceName(ociURLWithTag), checksum: dockerImageDigest}: {modulePath: ociWasmFile},
			},
			wantCachedChecksums: map[string]*checksumEntry{
				ociURLWithTag: {checksum: dockerImageDigest, resourceVersionByResource: map[string]string{"namespace.resource": "0"}},
			},
			wantFileName:    ociWasmFile,
			wantVisitServer: true,
		},
		{
			name: "do not pull due to resourceVersion is the same",
			initialCachedModules: map[moduleKey]cacheEntry{
				{name: urlAsResourceName(ociURLWithTag), checksum: dockerImageDigest}: {modulePath: ociWasmFile},
			},
			initialCachedChecksums: map[string]*checksumEntry{
				ociURLWithTag: {
					checksum: dockerImageDigest,
					resourceVersionByResource: map[string]string{
						"namespace.resource": "123456",
					},
				},
			},
<<<<<<< HEAD
			resourceName:    "namespace.resource",
			resourceVersion: "123456",
			fetchURL:        ociURLWithTag,
			requestTimeout:  time.Second * 10,
			pullPolicy:      extensions.PullPolicy_Always,
=======
			resourceName:     "namespace.resource",
			resourceVersion:  "123456",
			fetchURL:         ociURLWithTag,
			purgeInterval:    DefaultWasmModulePurgeInterval,
			wasmModuleExpiry: DefaultWasmModuleExpiry,
			requestTimeout:   time.Second * 10,
			pullPolicy:       extensions.PullPolicy_Always,
>>>>>>> 3aa487bb
			wantCachedModules: map[moduleKey]*cacheEntry{
				{name: urlAsResourceName(ociURLWithTag), checksum: dockerImageDigest}: {modulePath: ociWasmFile},
			},
			wantCachedChecksums: map[string]*checksumEntry{
				ociURLWithTag: {checksum: dockerImageDigest, resourceVersionByResource: map[string]string{"namespace.resource": "123456"}},
			},
			wantFileName:    ociWasmFile,
			wantVisitServer: false,
		},
		{
			name: "pull due to if-not-present policy when cache hit",
			initialCachedModules: map[moduleKey]cacheEntry{
				{name: urlAsResourceName(ociURLWithTag), checksum: dockerImageDigest}: {modulePath: ociWasmFile},
			},
			initialCachedChecksums: map[string]*checksumEntry{
				ociURLWithTag: {
					checksum: dockerImageDigest,
					resourceVersionByResource: map[string]string{
						"namespace.resource": "123456",
					},
				},
			},
<<<<<<< HEAD
			resourceName:    "namespace.resource",
			resourceVersion: "0",
			fetchURL:        ociURLWithTag,
			requestTimeout:  time.Second * 10,
			pullPolicy:      extensions.PullPolicy_IfNotPresent,
=======
			resourceName:     "namespace.resource",
			resourceVersion:  "0",
			fetchURL:         ociURLWithTag,
			purgeInterval:    DefaultWasmModulePurgeInterval,
			wasmModuleExpiry: DefaultWasmModuleExpiry,
			requestTimeout:   time.Second * 10,
			pullPolicy:       extensions.PullPolicy_IfNotPresent,
>>>>>>> 3aa487bb
			wantCachedModules: map[moduleKey]*cacheEntry{
				{name: urlAsResourceName(ociURLWithTag), checksum: dockerImageDigest}: {modulePath: ociWasmFile},
			},
			wantCachedChecksums: map[string]*checksumEntry{
				ociURLWithTag: {checksum: dockerImageDigest, resourceVersionByResource: map[string]string{"namespace.resource": "0"}},
			},
			wantFileName:    ociWasmFile,
			wantVisitServer: false,
		},
		{
			name: "do not pull in spite of pull-always policy due to checksum",
			initialCachedModules: map[moduleKey]cacheEntry{
				{name: urlAsResourceName(ociURLWithTag), checksum: dockerImageDigest}: {modulePath: ociWasmFile},
			},
<<<<<<< HEAD
			resourceName:    "namespace.resource",
			resourceVersion: "0",
			fetchURL:        ociURLWithTag,
			requestTimeout:  time.Second * 10,
			checksum:        dockerImageDigest,
			pullPolicy:      extensions.PullPolicy_Always,
=======
			resourceName:     "namespace.resource",
			resourceVersion:  "0",
			fetchURL:         ociURLWithTag,
			purgeInterval:    DefaultWasmModulePurgeInterval,
			wasmModuleExpiry: DefaultWasmModuleExpiry,
			requestTimeout:   time.Second * 10,
			checksum:         dockerImageDigest,
			pullPolicy:       extensions.PullPolicy_Always,
>>>>>>> 3aa487bb
			wantCachedModules: map[moduleKey]*cacheEntry{
				{name: urlAsResourceName(ociURLWithTag), checksum: dockerImageDigest}: {modulePath: ociWasmFile},
			},
			wantCachedChecksums: map[string]*checksumEntry{
				ociURLWithTag: {checksum: dockerImageDigest, resourceVersionByResource: map[string]string{"namespace.resource": "0"}},
			},
			wantFileName:    ociWasmFile,
			wantVisitServer: false,
		},
		{
			name: "pull due to latest tag",
			initialCachedModules: map[moduleKey]cacheEntry{
				{name: urlAsResourceName(ociURLWithLatestTag), checksum: dockerImageDigest}: {modulePath: ociWasmFile},
			},
			resourceName:    "namespace.resource",
			resourceVersion: "0",
			initialCachedChecksums: map[string]*checksumEntry{
				ociURLWithLatestTag: {
					checksum: dockerImageDigest,
					resourceVersionByResource: map[string]string{
						"namespace.resource": "123456",
					},
				},
			},
<<<<<<< HEAD
			fetchURL:       ociURLWithLatestTag,
			requestTimeout: time.Second * 10,
			pullPolicy:     extensions.PullPolicy_UNSPECIFIED_POLICY, // Default policy
=======
			fetchURL:         ociURLWithLatestTag,
			purgeInterval:    DefaultWasmModulePurgeInterval,
			wasmModuleExpiry: DefaultWasmModuleExpiry,
			requestTimeout:   time.Second * 10,
			pullPolicy:       extensions.PullPolicy_UNSPECIFIED_POLICY, // Default policy
>>>>>>> 3aa487bb
			wantCachedModules: map[moduleKey]*cacheEntry{
				{name: urlAsResourceName(ociURLWithLatestTag), checksum: dockerImageDigest}: {modulePath: ociWasmFile},
			},
			wantCachedChecksums: map[string]*checksumEntry{
				ociURLWithLatestTag: {checksum: dockerImageDigest, resourceVersionByResource: map[string]string{"namespace.resource": "0"}},
			},
			wantFileName:    ociWasmFile,
			wantVisitServer: true,
		},
		{
			name: "do not pull in spite of latest tag due to checksum",
			initialCachedModules: map[moduleKey]cacheEntry{
				{name: urlAsResourceName(ociURLWithLatestTag), checksum: dockerImageDigest}: {modulePath: ociWasmFile},
			},
			initialCachedChecksums: map[string]*checksumEntry{
				ociURLWithLatestTag: {
					checksum: dockerImageDigest,
					resourceVersionByResource: map[string]string{
						"namespace.resource": "123456",
					},
				},
			},
<<<<<<< HEAD
			resourceName:    "namespace.resource",
			resourceVersion: "0",
			fetchURL:        ociURLWithLatestTag,
			requestTimeout:  time.Second * 10,
			checksum:        dockerImageDigest,
			pullPolicy:      extensions.PullPolicy_UNSPECIFIED_POLICY, // Default policy
=======
			resourceName:     "namespace.resource",
			resourceVersion:  "0",
			fetchURL:         ociURLWithLatestTag,
			purgeInterval:    DefaultWasmModulePurgeInterval,
			wasmModuleExpiry: DefaultWasmModuleExpiry,
			requestTimeout:   time.Second * 10,
			checksum:         dockerImageDigest,
			pullPolicy:       extensions.PullPolicy_UNSPECIFIED_POLICY, // Default policy
>>>>>>> 3aa487bb
			wantCachedModules: map[moduleKey]*cacheEntry{
				{name: urlAsResourceName(ociURLWithLatestTag), checksum: dockerImageDigest}: {modulePath: ociWasmFile},
			},
			wantCachedChecksums: map[string]*checksumEntry{
				ociURLWithLatestTag: {checksum: dockerImageDigest, resourceVersionByResource: map[string]string{"namespace.resource": "0"}},
			},
			wantFileName:    ociWasmFile,
			wantVisitServer: false,
		},
		{
			name: "do not pull in spite of latest tag due to IfNotPresent policy",
			initialCachedModules: map[moduleKey]cacheEntry{
				{name: urlAsResourceName(ociURLWithLatestTag), checksum: dockerImageDigest}: {modulePath: ociWasmFile},
			},
			initialCachedChecksums: map[string]*checksumEntry{
				ociURLWithLatestTag: {
					checksum: dockerImageDigest,
					resourceVersionByResource: map[string]string{
						"namespace.resource": "123456",
					},
				},
			},
<<<<<<< HEAD
			resourceName:    "namespace.resource",
			resourceVersion: "0",
			fetchURL:        ociURLWithLatestTag,
			requestTimeout:  time.Second * 10,
			pullPolicy:      extensions.PullPolicy_IfNotPresent,
=======
			resourceName:     "namespace.resource",
			resourceVersion:  "0",
			fetchURL:         ociURLWithLatestTag,
			purgeInterval:    DefaultWasmModulePurgeInterval,
			wasmModuleExpiry: DefaultWasmModuleExpiry,
			requestTimeout:   time.Second * 10,
			pullPolicy:       extensions.PullPolicy_IfNotPresent,
>>>>>>> 3aa487bb
			wantCachedModules: map[moduleKey]*cacheEntry{
				{name: urlAsResourceName(ociURLWithLatestTag), checksum: dockerImageDigest}: {modulePath: ociWasmFile},
			},
			wantCachedChecksums: map[string]*checksumEntry{
				ociURLWithLatestTag: {checksum: dockerImageDigest, resourceVersionByResource: map[string]string{"namespace.resource": "0"}},
			},
			wantFileName:    ociWasmFile,
			wantVisitServer: false,
		},
		{
			name: "purge OCI image on expiry",
			initialCachedModules: map[moduleKey]cacheEntry{
				{name: urlAsResourceName(ociURLWithTag) + "-purged", checksum: dockerImageDigest}: {modulePath: ociWasmFile, referencingURLs: sets.New(ociURLWithTag)},
			},
			initialCachedChecksums: map[string]*checksumEntry{
				ociURLWithTag: {
					checksum: dockerImageDigest,
					resourceVersionByResource: map[string]string{
						"namespace.resource": "123456",
					},
				},
				"test-url": {
					checksum: "test-checksum",
					resourceVersionByResource: map[string]string{
						"namespace.resource2": "123456",
					},
				},
			},
			resourceName:      "namespace.resource",
			resourceVersion:   "0",
			fetchURL:          ociURLWithDigest,
			purgeInterval:     1 * time.Millisecond,
			wasmModuleExpiry:  1 * time.Millisecond,
			requestTimeout:    time.Second * 10,
			checkPurgeTimeout: 5 * time.Second,
			wantCachedModules: map[moduleKey]*cacheEntry{},
			wantCachedChecksums: map[string]*checksumEntry{
				"test-url": {checksum: "test-checksum", resourceVersionByResource: map[string]string{"namespace.resource2": "123456"}},
			},
			wantFileName:    ociWasmFile,
			wantVisitServer: true,
		},
		{
			name:                 "fetch oci timed out",
			initialCachedModules: map[moduleKey]cacheEntry{},
			resourceName:         "namespace.resource",
			resourceVersion:      "0",
			fetchURL:             ociURLWithTag,
<<<<<<< HEAD
=======
			purgeInterval:        DefaultWasmModulePurgeInterval,
			wasmModuleExpiry:     DefaultWasmModuleExpiry,
>>>>>>> 3aa487bb
			requestTimeout:       0, // Cause timeout immediately.
			wantCachedModules:    map[moduleKey]*cacheEntry{},
			wantCachedChecksums:  map[string]*checksumEntry{},
			wantErrorMsgPrefix:   fmt.Sprintf("could not fetch Wasm OCI image: could not fetch manifest: Get \"https://%s/v2/\"", ou.Host),
			wantVisitServer:      false,
		},
		{
			name:                 "fetch oci with wrong digest",
			initialCachedModules: map[moduleKey]cacheEntry{},
			resourceName:         "namespace.resource",
			resourceVersion:      "0",
			fetchURL:             ociURLWithTag,
<<<<<<< HEAD
=======
			purgeInterval:        DefaultWasmModulePurgeInterval,
			wasmModuleExpiry:     DefaultWasmModuleExpiry,
>>>>>>> 3aa487bb
			requestTimeout:       time.Second * 10,
			checksum:             "wrongdigest",
			wantCachedModules:    map[moduleKey]*cacheEntry{},
			wantCachedChecksums:  map[string]*checksumEntry{},
			wantErrorMsgPrefix: fmt.Sprintf(
				"module downloaded from %v has checksum %v, which does not match:", fmt.Sprintf("oci://%s/test/valid/docker:v0.1.0", ou.Host), dockerImageDigest,
			),
			wantVisitServer: true,
		},
		{
			name:                 "fetch invalid oci",
			initialCachedModules: map[moduleKey]cacheEntry{},
			resourceName:         "namespace.resource",
			resourceVersion:      "0",
			fetchURL:             fmt.Sprintf("oci://%s/test/invalid", ou.Host),
			checksum:             invalidOCIImageDigest,
			requestTimeout:       time.Second * 10,
			wantCachedModules:    map[moduleKey]*cacheEntry{},
			wantCachedChecksums:  map[string]*checksumEntry{},
			wantErrorMsgPrefix: `could not fetch Wasm binary: the given image is in invalid format as an OCI image: 2 errors occurred:
	* could not parse as compat variant: invalid media type application/vnd.oci.image.layer.v1.tar (expect application/vnd.oci.image.layer.v1.tar+gzip)
	* could not parse as oci variant: number of layers must be 2 but got 1`,
			wantVisitServer: true,
		},
	}

	for _, c := range cases {
		t.Run(c.name, func(t *testing.T) {
			tmpDir := t.TempDir()
			options := defaultOptions()
			if c.purgeInterval != 0 {
				options.PurgeInterval = c.purgeInterval
			}
			if c.wasmModuleExpiry != 0 {
				options.ModuleExpiry = c.wasmModuleExpiry
			}
			cache := NewLocalFileCache(tmpDir, options)
			cache.httpFetcher.initialBackoff = time.Microsecond
			defer close(cache.stopChan)

			var cacheHitKey *moduleKey
			initTime := time.Now()
			cache.mux.Lock()
			for k, m := range c.initialCachedModules {
				filePath := generateModulePath(t, tmpDir, k.name, m.modulePath)
				err := os.WriteFile(filePath, []byte("data/\n"), 0o644)
				if err != nil {
					t.Fatalf("failed to write initial wasm module file %v", err)
				}
				mkey := moduleKey{name: k.name, checksum: k.checksum}

				cache.modules[mkey] = &cacheEntry{modulePath: filePath, last: initTime}
				if m.referencingURLs != nil {
					cache.modules[mkey].referencingURLs = m.referencingURLs.Copy()
				} else {
					cache.modules[mkey].referencingURLs = sets.New()
<<<<<<< HEAD
=======
				}

				if urlAsResourceName(c.fetchURL) == k.name && c.checksum == k.checksum {
					cacheHitKey = &mkey
>>>>>>> 3aa487bb
				}

				if urlAsResourceName(c.fetchURL) == k.name && c.checksum == k.checksum {
					cacheHitKey = &mkey
				}
			}

			for k, m := range c.initialCachedChecksums {
				cache.checksums[k] = m
			}

			// put the tmp dir into the module path.
			for k, m := range c.wantCachedModules {
				c.wantCachedModules[k].modulePath = generateModulePath(t, tmpDir, k.name, m.modulePath)
			}

			for k, m := range c.initialCachedChecksums {
				cache.checksums[k] = m
			}

			// put the tmp dir into the module path.
			for k, m := range c.wantCachedModules {
				c.wantCachedModules[k].modulePath = filepath.Join(tmpDir, m.modulePath)
			}
			cache.mux.Unlock()

			atomic.StoreInt32(&tsNumRequest, 0)
			gotFilePath, gotErr := cache.Get(c.fetchURL, c.checksum, c.resourceName, c.resourceVersion, c.requestTimeout, []byte{}, c.pullPolicy)
			serverVisited := atomic.LoadInt32(&tsNumRequest) > 0

			if c.checkPurgeTimeout > 0 {
				moduleDeleted := false
				for start := time.Now(); time.Since(start) < c.checkPurgeTimeout; {
					fileCount := 0
					err = filepath.Walk(tmpDir,
						func(path string, info os.FileInfo, err error) error {
							if err != nil {
								return err
							}
							if !info.IsDir() {
								fileCount++
							}
							return nil
						})
					// Check existence of module files. files should be deleted before timing out.
					if err == nil && fileCount == 0 {
						moduleDeleted = true
						break
					}
				}

				if !moduleDeleted {
					t.Fatalf("Wasm modules are not purged before purge timeout")
				}
			}

			cache.mux.Lock()
			if cacheHitKey != nil {
				if entry, ok := cache.modules[*cacheHitKey]; ok && entry.last == initTime {
					t.Errorf("Wasm module cache entry's last access time not updated after get operation, key: %v", *cacheHitKey)
				}
			}

			if diff := cmp.Diff(cache.modules, c.wantCachedModules,
				cmpopts.IgnoreFields(cacheEntry{}, "last", "referencingURLs"),
				cmp.AllowUnexported(cacheEntry{}),
			); diff != "" {
				t.Errorf("unexpected module cache: (+want, -got)\n%v", diff)
			}

			if diff := cmp.Diff(cache.checksums, c.wantCachedChecksums,
				cmp.AllowUnexported(checksumEntry{}),
			); diff != "" {
				t.Errorf("unexpected checksums: (+want, -got)\n%v", diff)
			}

			cache.mux.Unlock()

<<<<<<< HEAD
			wantFilePath := generateModulePath(t, tmpDir, urlAsResourceName(c.fetchURL), c.wantFileName)
=======
			wantFilePath := filepath.Join(tmpDir, c.wantFileName)
>>>>>>> 3aa487bb
			if c.wantErrorMsgPrefix != "" {
				if gotErr == nil {
					t.Errorf("Wasm module cache lookup got no error, want error prefix `%v`", c.wantErrorMsgPrefix)
				} else if !strings.HasPrefix(gotErr.Error(), c.wantErrorMsgPrefix) {
					t.Errorf("Wasm module cache lookup got error `%v`, want error prefix `%v`", gotErr, c.wantErrorMsgPrefix)
				}
			} else if gotFilePath != wantFilePath {
				t.Errorf("Wasm module local file path got %v, want %v", gotFilePath, wantFilePath)
				if gotErr != nil {
					t.Errorf("got unexpected error %v", gotErr)
				}
			}
			if c.wantVisitServer != serverVisited {
				t.Errorf("test wasm binary server encountered the unexpected visiting status got %v, want %v", serverVisited, c.wantVisitServer)
			}
		})
	}
}

func setupOCIRegistry(t *testing.T, host string) (dockerImageDigest, invalidOCIImageDigest string) {
	// Push *compat* variant docker image (others are well tested in imagefetcher's test and the behavior is consistent).
	ref := fmt.Sprintf("%s/test/valid/docker:v0.1.0", host)
	binary := append(wasmHeader, []byte("this is wasm plugin")...)
	transport := remote.DefaultTransport.Clone()
	transport.TLSClientConfig = &tls.Config{InsecureSkipVerify: true}
	fetchOpt := crane.WithTransport(transport)

	// Create docker layer.
	l, err := newMockLayer(types.DockerLayer,
		map[string][]byte{"plugin.wasm": binary})
	if err != nil {
		t.Fatal(err)
	}
	img, err := mutate.Append(empty.Image, mutate.Addendum{Layer: l})
	if err != nil {
		t.Fatal(err)
	}

	// Set manifest type.
	manifest, err := img.Manifest()
	if err != nil {
		t.Fatal(err)
	}
	manifest.MediaType = types.DockerManifestSchema2

	// Push image to the registry.
	err = crane.Push(img, ref, fetchOpt)
	if err != nil {
		t.Fatal(err)
	}

	// Push image to the registry with latest tag as well
	ref = fmt.Sprintf("%s/test/valid/docker:latest", host)
	err = crane.Push(img, ref, fetchOpt)
	if err != nil {
		t.Fatal(err)
	}

	// Calculate sum
	d, _ := img.Digest()
	dockerImageDigest = d.Hex

	// Finally push the invalid image.
	ref = fmt.Sprintf("%s/test/invalid", host)
	l, err = newMockLayer(types.OCIUncompressedLayer, map[string][]byte{"not-wasm.txt": []byte("a")})
	if err != nil {
		t.Fatal(err)
	}
	img2, err := mutate.Append(empty.Image, mutate.Addendum{Layer: l})
	if err != nil {
		t.Fatal(err)
	}

	// Set manifest type so it will pass the docker parsing branch.
	img2 = mutate.MediaType(img2, types.OCIManifestSchema1)

	d, _ = img2.Digest()
	invalidOCIImageDigest = d.Hex

	// Push image to the registry.
	err = crane.Push(img2, ref, fetchOpt)
	if err != nil {
		t.Fatal(err)
	}
	return
}

func TestWasmCacheMissChecksum(t *testing.T) {
	tmpDir := t.TempDir()
	cache := NewLocalFileCache(tmpDir, defaultOptions())
	defer close(cache.stopChan)

	gotNumRequest := 0
	binary1 := append(wasmHeader, 1)
	binary2 := append(wasmHeader, 2)

	// Create a test server which returns 0 for the first two calls, and returns 1 for the following calls.
	ts := httptest.NewServer(http.HandlerFunc(func(w http.ResponseWriter, r *http.Request) {
		if gotNumRequest <= 1 {
			w.Write(binary1)
		} else {
			w.Write(binary2)
		}
		gotNumRequest++
	}))
	defer ts.Close()
<<<<<<< HEAD
	wantFilePath1 := generateModulePath(t, tmpDir, ts.URL, fmt.Sprintf("%x.wasm", sha256.Sum256(binary1)))
	wantFilePath2 := generateModulePath(t, tmpDir, ts.URL, fmt.Sprintf("%x.wasm", sha256.Sum256(binary2)))
=======
	wantFilePath1 := filepath.Join(tmpDir, fmt.Sprintf("%x.wasm", sha256.Sum256(binary1)))
	wantFilePath2 := filepath.Join(tmpDir, fmt.Sprintf("%x.wasm", sha256.Sum256(binary2)))
>>>>>>> 3aa487bb
	var defaultPullPolicy extensions.PullPolicy

	// Get wasm module three times, since checksum is not specified, it will be fetched from module server every time.
	// 1st time
<<<<<<< HEAD
	gotFilePath, err := cache.Get(ts.URL, "", "namespace.resource", "123456", time.Second*10, []byte{}, defaultPullPolicy)
=======
	gotFilePath, err := cache.Get(ts.URL, "", "namespace.resource", "123456", 0, []byte{}, defaultPullPolicy)
>>>>>>> 3aa487bb
	if err != nil {
		t.Fatalf("failed to download Wasm module: %v", err)
	}
	if gotFilePath != wantFilePath1 {
		t.Errorf("wasm download path got %v want %v", gotFilePath, wantFilePath1)
	}

	// 2nd time
<<<<<<< HEAD
	gotFilePath, err = cache.Get(ts.URL, "", "namespace.resource", "123456", time.Second*10, []byte{}, defaultPullPolicy)
=======
	gotFilePath, err = cache.Get(ts.URL, "", "namespace.resource", "123456", 0, []byte{}, defaultPullPolicy)
>>>>>>> 3aa487bb
	if err != nil {
		t.Fatalf("failed to download Wasm module: %v", err)
	}
	if gotFilePath != wantFilePath1 {
		t.Errorf("wasm download path got %v want %v", gotFilePath, wantFilePath1)
	}

	// 3rd time
<<<<<<< HEAD
	gotFilePath, err = cache.Get(ts.URL, "", "namespace.resource", "123456", time.Second*10, []byte{}, defaultPullPolicy)
=======
	gotFilePath, err = cache.Get(ts.URL, "", "namespace.resource", "123456", 0, []byte{}, defaultPullPolicy)
>>>>>>> 3aa487bb
	if err != nil {
		t.Fatalf("failed to download Wasm module: %v", err)
	}
	if gotFilePath != wantFilePath2 {
		t.Errorf("wasm download path got %v want %v", gotFilePath, wantFilePath2)
	}

	wantNumRequest := 3
	if gotNumRequest != wantNumRequest {
		t.Errorf("wasm download call got %v want %v", gotNumRequest, wantNumRequest)
	}
}

func TestAllInsecureServer(t *testing.T) {
	tmpDir := t.TempDir()
<<<<<<< HEAD
	options := defaultOptions()
	options.InsecureRegistries = sets.New("*")
	cache := NewLocalFileCache(tmpDir, options)
=======
	cache := NewLocalFileCache(tmpDir, DefaultWasmModulePurgeInterval, DefaultWasmModuleExpiry, []string{"*"})
>>>>>>> 3aa487bb
	defer close(cache.stopChan)

	// Set up a fake registry for OCI images with TLS Server
	// Without "insecure" option, this should cause an error.
	tos := httptest.NewTLSServer(registry.New())
	defer tos.Close()
	ou, err := url.Parse(tos.URL)
	if err != nil {
		t.Fatal(err)
	}

	dockerImageDigest, _ := setupOCIRegistry(t, ou.Host)
	ociURLWithTag := fmt.Sprintf("oci://%s/test/valid/docker:v0.1.0", ou.Host)
	var defaultPullPolicy extensions.PullPolicy

	gotFilePath, err := cache.Get(ociURLWithTag, "", "namespace.resource", "123456", time.Second*10, []byte{}, defaultPullPolicy)
	if err != nil {
		t.Fatalf("failed to download Wasm module: %v", err)
	}

<<<<<<< HEAD
	wantFilePath := generateModulePath(t, tmpDir, urlAsResourceName(ociURLWithTag), fmt.Sprintf("%s.wasm", dockerImageDigest))
	if gotFilePath != wantFilePath {
		t.Errorf("Wasm module local file path got %v, want %v", gotFilePath, wantFilePath)
	}
}

func generateModulePath(t *testing.T, baseDir, resourceName, filename string) string {
	t.Helper()
	sha := sha256.Sum256([]byte(resourceName))
	moduleDir := filepath.Join(baseDir, hex.EncodeToString(sha[:]))
	if _, err := os.Stat(moduleDir); errors.Is(err, os.ErrNotExist) {
		err := os.Mkdir(moduleDir, 0o755)
		if err != nil {
			t.Fatalf("failed to create module dir %s: %v", moduleDir, err)
		}
	}
	return filepath.Join(moduleDir, filename)
=======
	wantFilePath := filepath.Join(tmpDir, fmt.Sprintf("%s.wasm", dockerImageDigest))
	if gotFilePath != wantFilePath {
		t.Errorf("Wasm module local file path got %v, want %v", gotFilePath, wantFilePath)
	}
>>>>>>> 3aa487bb
}<|MERGE_RESOLUTION|>--- conflicted
+++ resolved
@@ -18,7 +18,6 @@
 	"crypto/sha256"
 	"crypto/tls"
 	"encoding/hex"
-	"errors"
 	"fmt"
 	"net/http"
 	"net/http/httptest"
@@ -116,11 +115,8 @@
 			initialCachedModules:   map[moduleKey]cacheEntry{},
 			initialCachedChecksums: map[string]*checksumEntry{},
 			fetchURL:               ts.URL,
-<<<<<<< HEAD
-=======
-			purgeInterval:          DefaultWasmModulePurgeInterval,
-			wasmModuleExpiry:       DefaultWasmModuleExpiry,
->>>>>>> 3aa487bb
+			purgeInterval:          DefaultWasmModulePurgeInterval,
+			wasmModuleExpiry:       DefaultWasmModuleExpiry,
 			checksum:               httpDataCheckSum,
 			requestTimeout:         time.Second * 10,
 			wantCachedModules: map[moduleKey]*cacheEntry{
@@ -137,11 +133,8 @@
 			},
 			initialCachedChecksums: map[string]*checksumEntry{},
 			fetchURL:               ts.URL,
-<<<<<<< HEAD
-=======
-			purgeInterval:          DefaultWasmModulePurgeInterval,
-			wasmModuleExpiry:       DefaultWasmModuleExpiry,
->>>>>>> 3aa487bb
+			purgeInterval:          DefaultWasmModulePurgeInterval,
+			wasmModuleExpiry:       DefaultWasmModuleExpiry,
 			checksum:               cacheHitSum,
 			requestTimeout:         time.Second * 10,
 			wantCachedModules: map[moduleKey]*cacheEntry{
@@ -156,11 +149,8 @@
 			initialCachedModules:   map[moduleKey]cacheEntry{},
 			initialCachedChecksums: map[string]*checksumEntry{},
 			fetchURL:               "foo://abc",
-<<<<<<< HEAD
-=======
-			purgeInterval:          DefaultWasmModulePurgeInterval,
-			wasmModuleExpiry:       DefaultWasmModuleExpiry,
->>>>>>> 3aa487bb
+			purgeInterval:          DefaultWasmModulePurgeInterval,
+			wasmModuleExpiry:       DefaultWasmModuleExpiry,
 			checksum:               httpDataCheckSum,
 			requestTimeout:         time.Second * 10,
 			wantCachedModules:      map[moduleKey]*cacheEntry{},
@@ -174,19 +164,12 @@
 			initialCachedModules:   map[moduleKey]cacheEntry{},
 			initialCachedChecksums: map[string]*checksumEntry{},
 			fetchURL:               "https://dummyurl",
-<<<<<<< HEAD
-			requestTimeout:         time.Second * 10,
-			wantCachedModules:      map[moduleKey]*cacheEntry{},
-			wantCachedChecksums:    map[string]*checksumEntry{},
-			wantErrorMsgPrefix:     "wasm module download failed after 5 attempts, last error: Get \"https://dummyurl\"",
-=======
 			purgeInterval:          DefaultWasmModulePurgeInterval,
 			wasmModuleExpiry:       DefaultWasmModuleExpiry,
 			requestTimeout:         time.Second * 10,
 			wantCachedModules:      map[moduleKey]*cacheEntry{},
 			wantCachedChecksums:    map[string]*checksumEntry{},
 			wantErrorMsgPrefix:     "wasm module download failed, last error: Get \"https://dummyurl\"",
->>>>>>> 3aa487bb
 			wantVisitServer:        false,
 		},
 		{
@@ -194,11 +177,8 @@
 			initialCachedModules:   map[moduleKey]cacheEntry{},
 			initialCachedChecksums: map[string]*checksumEntry{},
 			fetchURL:               ts.URL,
-<<<<<<< HEAD
-=======
-			purgeInterval:          DefaultWasmModulePurgeInterval,
-			wasmModuleExpiry:       DefaultWasmModuleExpiry,
->>>>>>> 3aa487bb
+			purgeInterval:          DefaultWasmModulePurgeInterval,
+			wasmModuleExpiry:       DefaultWasmModuleExpiry,
 			checksum:               "wrongchecksum\n",
 			requestTimeout:         time.Second * 10,
 			wantCachedModules:      map[moduleKey]*cacheEntry{},
@@ -215,11 +195,8 @@
 			},
 			initialCachedChecksums: map[string]*checksumEntry{},
 			fetchURL:               ts.URL + "/different-url",
-<<<<<<< HEAD
-=======
-			purgeInterval:          DefaultWasmModulePurgeInterval,
-			wasmModuleExpiry:       DefaultWasmModuleExpiry,
->>>>>>> 3aa487bb
+			purgeInterval:          DefaultWasmModulePurgeInterval,
+			wasmModuleExpiry:       DefaultWasmModuleExpiry,
 			checksum:               httpDataCheckSum,
 			requestTimeout:         time.Second * 10,
 			wantCachedModules: map[moduleKey]*cacheEntry{
@@ -236,11 +213,8 @@
 			},
 			initialCachedChecksums: map[string]*checksumEntry{},
 			fetchURL:               ts.URL + "/invalid-wasm-header",
-<<<<<<< HEAD
-=======
-			purgeInterval:          DefaultWasmModulePurgeInterval,
-			wasmModuleExpiry:       DefaultWasmModuleExpiry,
->>>>>>> 3aa487bb
+			purgeInterval:          DefaultWasmModulePurgeInterval,
+			wasmModuleExpiry:       DefaultWasmModuleExpiry,
 			checksum:               invalidHTTPDataCheckSum,
 			requestTimeout:         time.Second * 10,
 			wantCachedModules: map[moduleKey]*cacheEntry{
@@ -272,11 +246,8 @@
 			resourceName:           "namespace.resource",
 			resourceVersion:        "0",
 			fetchURL:               ociURLWithTag,
-<<<<<<< HEAD
-=======
-			purgeInterval:          DefaultWasmModulePurgeInterval,
-			wasmModuleExpiry:       DefaultWasmModuleExpiry,
->>>>>>> 3aa487bb
+			purgeInterval:          DefaultWasmModulePurgeInterval,
+			wasmModuleExpiry:       DefaultWasmModuleExpiry,
 			requestTimeout:         time.Second * 10,
 			wantCachedModules: map[moduleKey]*cacheEntry{
 				{name: urlAsResourceName(ociURLWithTag), checksum: dockerImageDigest}: {modulePath: ociWasmFile},
@@ -294,11 +265,8 @@
 			resourceName:           "namespace.resource",
 			resourceVersion:        "0",
 			fetchURL:               ociURLWithTag,
-<<<<<<< HEAD
-=======
-			purgeInterval:          DefaultWasmModulePurgeInterval,
-			wasmModuleExpiry:       DefaultWasmModuleExpiry,
->>>>>>> 3aa487bb
+			purgeInterval:          DefaultWasmModulePurgeInterval,
+			wasmModuleExpiry:       DefaultWasmModuleExpiry,
 			requestTimeout:         time.Second * 10,
 			checksum:               dockerImageDigest,
 			wantCachedModules: map[moduleKey]*cacheEntry{
@@ -319,11 +287,8 @@
 			resourceName:           "namespace.resource",
 			resourceVersion:        "0",
 			fetchURL:               ociURLWithTag,
-<<<<<<< HEAD
-=======
-			purgeInterval:          DefaultWasmModulePurgeInterval,
-			wasmModuleExpiry:       DefaultWasmModuleExpiry,
->>>>>>> 3aa487bb
+			purgeInterval:          DefaultWasmModulePurgeInterval,
+			wasmModuleExpiry:       DefaultWasmModuleExpiry,
 			requestTimeout:         time.Second * 10,
 			checksum:               dockerImageDigest,
 			wantCachedModules: map[moduleKey]*cacheEntry{
@@ -348,19 +313,12 @@
 					},
 				},
 			},
-<<<<<<< HEAD
-			resourceName:    "namespace.resource",
-			resourceVersion: "0",
-			fetchURL:        ociURLWithTag,
-			requestTimeout:  time.Second * 10,
-=======
 			resourceName:     "namespace.resource",
 			resourceVersion:  "0",
 			fetchURL:         ociURLWithTag,
 			purgeInterval:    DefaultWasmModulePurgeInterval,
 			wasmModuleExpiry: DefaultWasmModuleExpiry,
 			requestTimeout:   time.Second * 10,
->>>>>>> 3aa487bb
 			wantCachedModules: map[moduleKey]*cacheEntry{
 				{name: urlAsResourceName(ociURLWithTag), checksum: dockerImageDigest}: {modulePath: ociWasmFile},
 			},
@@ -379,11 +337,8 @@
 			resourceName:           "namespace.resource",
 			resourceVersion:        "0",
 			fetchURL:               ociURLWithTag,
-<<<<<<< HEAD
-=======
-			purgeInterval:          DefaultWasmModulePurgeInterval,
-			wasmModuleExpiry:       DefaultWasmModuleExpiry,
->>>>>>> 3aa487bb
+			purgeInterval:          DefaultWasmModulePurgeInterval,
+			wasmModuleExpiry:       DefaultWasmModuleExpiry,
 			requestTimeout:         time.Second * 10,
 			wantCachedModules: map[moduleKey]*cacheEntry{
 				{name: urlAsResourceName(ociURLWithTag), checksum: dockerImageDigest}: {modulePath: ociWasmFile},
@@ -403,11 +358,8 @@
 			resourceName:           "namespace.resource",
 			resourceVersion:        "0",
 			fetchURL:               ociURLWithDigest,
-<<<<<<< HEAD
-=======
-			purgeInterval:          DefaultWasmModulePurgeInterval,
-			wasmModuleExpiry:       DefaultWasmModuleExpiry,
->>>>>>> 3aa487bb
+			purgeInterval:          DefaultWasmModulePurgeInterval,
+			wasmModuleExpiry:       DefaultWasmModuleExpiry,
 			requestTimeout:         time.Second * 10,
 			wantCachedModules: map[moduleKey]*cacheEntry{
 				{name: urlAsResourceName(ociURLWithTag), checksum: dockerImageDigest}: {modulePath: ociWasmFile},
@@ -429,13 +381,6 @@
 					},
 				},
 			},
-<<<<<<< HEAD
-			resourceName:    "namespace.resource",
-			resourceVersion: "0",
-			fetchURL:        ociURLWithTag,
-			requestTimeout:  time.Second * 10,
-			pullPolicy:      extensions.PullPolicy_Always,
-=======
 			resourceName:     "namespace.resource",
 			resourceVersion:  "0",
 			fetchURL:         ociURLWithTag,
@@ -443,7 +388,6 @@
 			wasmModuleExpiry: DefaultWasmModuleExpiry,
 			requestTimeout:   time.Second * 10,
 			pullPolicy:       extensions.PullPolicy_Always,
->>>>>>> 3aa487bb
 			wantCachedModules: map[moduleKey]*cacheEntry{
 				{name: urlAsResourceName(ociURLWithTag), checksum: dockerImageDigest}: {modulePath: ociWasmFile},
 			},
@@ -466,13 +410,6 @@
 					},
 				},
 			},
-<<<<<<< HEAD
-			resourceName:    "namespace.resource",
-			resourceVersion: "123456",
-			fetchURL:        ociURLWithTag,
-			requestTimeout:  time.Second * 10,
-			pullPolicy:      extensions.PullPolicy_Always,
-=======
 			resourceName:     "namespace.resource",
 			resourceVersion:  "123456",
 			fetchURL:         ociURLWithTag,
@@ -480,7 +417,6 @@
 			wasmModuleExpiry: DefaultWasmModuleExpiry,
 			requestTimeout:   time.Second * 10,
 			pullPolicy:       extensions.PullPolicy_Always,
->>>>>>> 3aa487bb
 			wantCachedModules: map[moduleKey]*cacheEntry{
 				{name: urlAsResourceName(ociURLWithTag), checksum: dockerImageDigest}: {modulePath: ociWasmFile},
 			},
@@ -503,13 +439,6 @@
 					},
 				},
 			},
-<<<<<<< HEAD
-			resourceName:    "namespace.resource",
-			resourceVersion: "0",
-			fetchURL:        ociURLWithTag,
-			requestTimeout:  time.Second * 10,
-			pullPolicy:      extensions.PullPolicy_IfNotPresent,
-=======
 			resourceName:     "namespace.resource",
 			resourceVersion:  "0",
 			fetchURL:         ociURLWithTag,
@@ -517,7 +446,6 @@
 			wasmModuleExpiry: DefaultWasmModuleExpiry,
 			requestTimeout:   time.Second * 10,
 			pullPolicy:       extensions.PullPolicy_IfNotPresent,
->>>>>>> 3aa487bb
 			wantCachedModules: map[moduleKey]*cacheEntry{
 				{name: urlAsResourceName(ociURLWithTag), checksum: dockerImageDigest}: {modulePath: ociWasmFile},
 			},
@@ -532,14 +460,6 @@
 			initialCachedModules: map[moduleKey]cacheEntry{
 				{name: urlAsResourceName(ociURLWithTag), checksum: dockerImageDigest}: {modulePath: ociWasmFile},
 			},
-<<<<<<< HEAD
-			resourceName:    "namespace.resource",
-			resourceVersion: "0",
-			fetchURL:        ociURLWithTag,
-			requestTimeout:  time.Second * 10,
-			checksum:        dockerImageDigest,
-			pullPolicy:      extensions.PullPolicy_Always,
-=======
 			resourceName:     "namespace.resource",
 			resourceVersion:  "0",
 			fetchURL:         ociURLWithTag,
@@ -548,7 +468,6 @@
 			requestTimeout:   time.Second * 10,
 			checksum:         dockerImageDigest,
 			pullPolicy:       extensions.PullPolicy_Always,
->>>>>>> 3aa487bb
 			wantCachedModules: map[moduleKey]*cacheEntry{
 				{name: urlAsResourceName(ociURLWithTag), checksum: dockerImageDigest}: {modulePath: ociWasmFile},
 			},
@@ -573,17 +492,11 @@
 					},
 				},
 			},
-<<<<<<< HEAD
-			fetchURL:       ociURLWithLatestTag,
-			requestTimeout: time.Second * 10,
-			pullPolicy:     extensions.PullPolicy_UNSPECIFIED_POLICY, // Default policy
-=======
 			fetchURL:         ociURLWithLatestTag,
 			purgeInterval:    DefaultWasmModulePurgeInterval,
 			wasmModuleExpiry: DefaultWasmModuleExpiry,
 			requestTimeout:   time.Second * 10,
 			pullPolicy:       extensions.PullPolicy_UNSPECIFIED_POLICY, // Default policy
->>>>>>> 3aa487bb
 			wantCachedModules: map[moduleKey]*cacheEntry{
 				{name: urlAsResourceName(ociURLWithLatestTag), checksum: dockerImageDigest}: {modulePath: ociWasmFile},
 			},
@@ -606,14 +519,6 @@
 					},
 				},
 			},
-<<<<<<< HEAD
-			resourceName:    "namespace.resource",
-			resourceVersion: "0",
-			fetchURL:        ociURLWithLatestTag,
-			requestTimeout:  time.Second * 10,
-			checksum:        dockerImageDigest,
-			pullPolicy:      extensions.PullPolicy_UNSPECIFIED_POLICY, // Default policy
-=======
 			resourceName:     "namespace.resource",
 			resourceVersion:  "0",
 			fetchURL:         ociURLWithLatestTag,
@@ -622,7 +527,6 @@
 			requestTimeout:   time.Second * 10,
 			checksum:         dockerImageDigest,
 			pullPolicy:       extensions.PullPolicy_UNSPECIFIED_POLICY, // Default policy
->>>>>>> 3aa487bb
 			wantCachedModules: map[moduleKey]*cacheEntry{
 				{name: urlAsResourceName(ociURLWithLatestTag), checksum: dockerImageDigest}: {modulePath: ociWasmFile},
 			},
@@ -645,13 +549,6 @@
 					},
 				},
 			},
-<<<<<<< HEAD
-			resourceName:    "namespace.resource",
-			resourceVersion: "0",
-			fetchURL:        ociURLWithLatestTag,
-			requestTimeout:  time.Second * 10,
-			pullPolicy:      extensions.PullPolicy_IfNotPresent,
-=======
 			resourceName:     "namespace.resource",
 			resourceVersion:  "0",
 			fetchURL:         ociURLWithLatestTag,
@@ -659,7 +556,6 @@
 			wasmModuleExpiry: DefaultWasmModuleExpiry,
 			requestTimeout:   time.Second * 10,
 			pullPolicy:       extensions.PullPolicy_IfNotPresent,
->>>>>>> 3aa487bb
 			wantCachedModules: map[moduleKey]*cacheEntry{
 				{name: urlAsResourceName(ociURLWithLatestTag), checksum: dockerImageDigest}: {modulePath: ociWasmFile},
 			},
@@ -708,11 +604,8 @@
 			resourceName:         "namespace.resource",
 			resourceVersion:      "0",
 			fetchURL:             ociURLWithTag,
-<<<<<<< HEAD
-=======
 			purgeInterval:        DefaultWasmModulePurgeInterval,
 			wasmModuleExpiry:     DefaultWasmModuleExpiry,
->>>>>>> 3aa487bb
 			requestTimeout:       0, // Cause timeout immediately.
 			wantCachedModules:    map[moduleKey]*cacheEntry{},
 			wantCachedChecksums:  map[string]*checksumEntry{},
@@ -725,11 +618,8 @@
 			resourceName:         "namespace.resource",
 			resourceVersion:      "0",
 			fetchURL:             ociURLWithTag,
-<<<<<<< HEAD
-=======
 			purgeInterval:        DefaultWasmModulePurgeInterval,
 			wasmModuleExpiry:     DefaultWasmModuleExpiry,
->>>>>>> 3aa487bb
 			requestTimeout:       time.Second * 10,
 			checksum:             "wrongdigest",
 			wantCachedModules:    map[moduleKey]*cacheEntry{},
@@ -745,6 +635,8 @@
 			resourceName:         "namespace.resource",
 			resourceVersion:      "0",
 			fetchURL:             fmt.Sprintf("oci://%s/test/invalid", ou.Host),
+			purgeInterval:        DefaultWasmModulePurgeInterval,
+			wasmModuleExpiry:     DefaultWasmModuleExpiry,
 			checksum:             invalidOCIImageDigest,
 			requestTimeout:       time.Second * 10,
 			wantCachedModules:    map[moduleKey]*cacheEntry{},
@@ -759,14 +651,7 @@
 	for _, c := range cases {
 		t.Run(c.name, func(t *testing.T) {
 			tmpDir := t.TempDir()
-			options := defaultOptions()
-			if c.purgeInterval != 0 {
-				options.PurgeInterval = c.purgeInterval
-			}
-			if c.wasmModuleExpiry != 0 {
-				options.ModuleExpiry = c.wasmModuleExpiry
-			}
-			cache := NewLocalFileCache(tmpDir, options)
+			cache := NewLocalFileCache(tmpDir, c.purgeInterval, c.wasmModuleExpiry, nil)
 			cache.httpFetcher.initialBackoff = time.Microsecond
 			defer close(cache.stopChan)
 
@@ -774,7 +659,7 @@
 			initTime := time.Now()
 			cache.mux.Lock()
 			for k, m := range c.initialCachedModules {
-				filePath := generateModulePath(t, tmpDir, k.name, m.modulePath)
+				filePath := filepath.Join(tmpDir, m.modulePath)
 				err := os.WriteFile(filePath, []byte("data/\n"), 0o644)
 				if err != nil {
 					t.Fatalf("failed to write initial wasm module file %v", err)
@@ -786,27 +671,11 @@
 					cache.modules[mkey].referencingURLs = m.referencingURLs.Copy()
 				} else {
 					cache.modules[mkey].referencingURLs = sets.New()
-<<<<<<< HEAD
-=======
-				}
-
-				if urlAsResourceName(c.fetchURL) == k.name && c.checksum == k.checksum {
-					cacheHitKey = &mkey
->>>>>>> 3aa487bb
 				}
 
 				if urlAsResourceName(c.fetchURL) == k.name && c.checksum == k.checksum {
 					cacheHitKey = &mkey
 				}
-			}
-
-			for k, m := range c.initialCachedChecksums {
-				cache.checksums[k] = m
-			}
-
-			// put the tmp dir into the module path.
-			for k, m := range c.wantCachedModules {
-				c.wantCachedModules[k].modulePath = generateModulePath(t, tmpDir, k.name, m.modulePath)
 			}
 
 			for k, m := range c.initialCachedChecksums {
@@ -826,19 +695,8 @@
 			if c.checkPurgeTimeout > 0 {
 				moduleDeleted := false
 				for start := time.Now(); time.Since(start) < c.checkPurgeTimeout; {
-					fileCount := 0
-					err = filepath.Walk(tmpDir,
-						func(path string, info os.FileInfo, err error) error {
-							if err != nil {
-								return err
-							}
-							if !info.IsDir() {
-								fileCount++
-							}
-							return nil
-						})
 					// Check existence of module files. files should be deleted before timing out.
-					if err == nil && fileCount == 0 {
+					if files, err := os.ReadDir(tmpDir); err == nil && len(files) == 0 {
 						moduleDeleted = true
 						break
 					}
@@ -871,11 +729,7 @@
 
 			cache.mux.Unlock()
 
-<<<<<<< HEAD
-			wantFilePath := generateModulePath(t, tmpDir, urlAsResourceName(c.fetchURL), c.wantFileName)
-=======
 			wantFilePath := filepath.Join(tmpDir, c.wantFileName)
->>>>>>> 3aa487bb
 			if c.wantErrorMsgPrefix != "" {
 				if gotErr == nil {
 					t.Errorf("Wasm module cache lookup got no error, want error prefix `%v`", c.wantErrorMsgPrefix)
@@ -965,7 +819,7 @@
 
 func TestWasmCacheMissChecksum(t *testing.T) {
 	tmpDir := t.TempDir()
-	cache := NewLocalFileCache(tmpDir, defaultOptions())
+	cache := NewLocalFileCache(tmpDir, DefaultWasmModulePurgeInterval, DefaultWasmModuleExpiry, nil)
 	defer close(cache.stopChan)
 
 	gotNumRequest := 0
@@ -982,22 +836,13 @@
 		gotNumRequest++
 	}))
 	defer ts.Close()
-<<<<<<< HEAD
-	wantFilePath1 := generateModulePath(t, tmpDir, ts.URL, fmt.Sprintf("%x.wasm", sha256.Sum256(binary1)))
-	wantFilePath2 := generateModulePath(t, tmpDir, ts.URL, fmt.Sprintf("%x.wasm", sha256.Sum256(binary2)))
-=======
 	wantFilePath1 := filepath.Join(tmpDir, fmt.Sprintf("%x.wasm", sha256.Sum256(binary1)))
 	wantFilePath2 := filepath.Join(tmpDir, fmt.Sprintf("%x.wasm", sha256.Sum256(binary2)))
->>>>>>> 3aa487bb
 	var defaultPullPolicy extensions.PullPolicy
 
 	// Get wasm module three times, since checksum is not specified, it will be fetched from module server every time.
 	// 1st time
-<<<<<<< HEAD
-	gotFilePath, err := cache.Get(ts.URL, "", "namespace.resource", "123456", time.Second*10, []byte{}, defaultPullPolicy)
-=======
 	gotFilePath, err := cache.Get(ts.URL, "", "namespace.resource", "123456", 0, []byte{}, defaultPullPolicy)
->>>>>>> 3aa487bb
 	if err != nil {
 		t.Fatalf("failed to download Wasm module: %v", err)
 	}
@@ -1006,11 +851,7 @@
 	}
 
 	// 2nd time
-<<<<<<< HEAD
-	gotFilePath, err = cache.Get(ts.URL, "", "namespace.resource", "123456", time.Second*10, []byte{}, defaultPullPolicy)
-=======
 	gotFilePath, err = cache.Get(ts.URL, "", "namespace.resource", "123456", 0, []byte{}, defaultPullPolicy)
->>>>>>> 3aa487bb
 	if err != nil {
 		t.Fatalf("failed to download Wasm module: %v", err)
 	}
@@ -1019,11 +860,7 @@
 	}
 
 	// 3rd time
-<<<<<<< HEAD
-	gotFilePath, err = cache.Get(ts.URL, "", "namespace.resource", "123456", time.Second*10, []byte{}, defaultPullPolicy)
-=======
 	gotFilePath, err = cache.Get(ts.URL, "", "namespace.resource", "123456", 0, []byte{}, defaultPullPolicy)
->>>>>>> 3aa487bb
 	if err != nil {
 		t.Fatalf("failed to download Wasm module: %v", err)
 	}
@@ -1039,13 +876,7 @@
 
 func TestAllInsecureServer(t *testing.T) {
 	tmpDir := t.TempDir()
-<<<<<<< HEAD
-	options := defaultOptions()
-	options.InsecureRegistries = sets.New("*")
-	cache := NewLocalFileCache(tmpDir, options)
-=======
 	cache := NewLocalFileCache(tmpDir, DefaultWasmModulePurgeInterval, DefaultWasmModuleExpiry, []string{"*"})
->>>>>>> 3aa487bb
 	defer close(cache.stopChan)
 
 	// Set up a fake registry for OCI images with TLS Server
@@ -1066,28 +897,8 @@
 		t.Fatalf("failed to download Wasm module: %v", err)
 	}
 
-<<<<<<< HEAD
-	wantFilePath := generateModulePath(t, tmpDir, urlAsResourceName(ociURLWithTag), fmt.Sprintf("%s.wasm", dockerImageDigest))
-	if gotFilePath != wantFilePath {
-		t.Errorf("Wasm module local file path got %v, want %v", gotFilePath, wantFilePath)
-	}
-}
-
-func generateModulePath(t *testing.T, baseDir, resourceName, filename string) string {
-	t.Helper()
-	sha := sha256.Sum256([]byte(resourceName))
-	moduleDir := filepath.Join(baseDir, hex.EncodeToString(sha[:]))
-	if _, err := os.Stat(moduleDir); errors.Is(err, os.ErrNotExist) {
-		err := os.Mkdir(moduleDir, 0o755)
-		if err != nil {
-			t.Fatalf("failed to create module dir %s: %v", moduleDir, err)
-		}
-	}
-	return filepath.Join(moduleDir, filename)
-=======
 	wantFilePath := filepath.Join(tmpDir, fmt.Sprintf("%s.wasm", dockerImageDigest))
 	if gotFilePath != wantFilePath {
 		t.Errorf("Wasm module local file path got %v, want %v", gotFilePath, wantFilePath)
 	}
->>>>>>> 3aa487bb
 }