{
  "definitions": [
    {
      "protopath": "authentication:/:v1alpha1:/:policy.proto",
      "def": {
        "enums": [
          {
            "name": "MutualTls.Mode",
            "enum_fields": [
              {
                "name": "STRICT",
                "integer": 0
              },
              {
                "name": "PERMISSIVE",
                "integer": 1
              }
            ]
          },
          {
            "name": "PrincipalBinding",
            "enum_fields": [
              {
                "name": "USE_PEER",
                "integer": 0
              },
              {
                "name": "USE_ORIGIN",
                "integer": 1
              }
            ]
          }
        ],
        "messages": [
          {
            "name": "StringMatch",
            "fields": [
              {
                "id": 1,
                "name": "exact",
                "type": "string"
              },
              {
                "id": 2,
                "name": "prefix",
                "type": "string"
              },
              {
                "id": 3,
                "name": "suffix",
                "type": "string"
              },
              {
                "id": 4,
                "name": "regex",
                "type": "string"
              }
            ]
          },
          {
            "name": "MutualTls",
            "fields": [
              {
                "id": 1,
                "name": "allow_tls",
                "type": "bool"
              },
              {
                "id": 2,
                "name": "mode",
                "type": "Mode"
              }
            ]
          },
          {
            "name": "Jwt",
            "fields": [
              {
                "id": 1,
                "name": "issuer",
                "type": "string"
              },
              {
                "id": 2,
                "name": "audiences",
                "type": "string",
                "is_repeated": true
              },
              {
                "id": 3,
                "name": "jwks_uri",
                "type": "string"
              },
              {
                "id": 6,
                "name": "jwt_headers",
                "type": "string",
                "is_repeated": true
              },
              {
                "id": 7,
                "name": "jwt_params",
                "type": "string",
                "is_repeated": true
              },
              {
                "id": 9,
                "name": "trigger_rules",
                "type": "TriggerRule",
                "is_repeated": true
              }
            ],
            "messages": [
              {
                "name": "TriggerRule",
                "fields": [
                  {
                    "id": 1,
                    "name": "excluded_paths",
                    "type": "StringMatch",
                    "is_repeated": true
                  },
                  {
                    "id": 2,
                    "name": "included_paths",
                    "type": "StringMatch",
                    "is_repeated": true
                  }
                ]
              }
            ]
          },
          {
            "name": "PeerAuthenticationMethod",
            "fields": [
              {
                "id": 1,
                "name": "mtls",
                "type": "MutualTls"
              },
              {
                "id": 2,
                "name": "jwt",
                "type": "Jwt"
              }
            ]
          },
          {
            "name": "OriginAuthenticationMethod",
            "fields": [
              {
                "id": 1,
                "name": "jwt",
                "type": "Jwt"
              }
            ]
          },
          {
            "name": "Policy",
            "fields": [
              {
                "id": 1,
                "name": "targets",
                "type": "TargetSelector",
                "is_repeated": true
              },
              {
                "id": 2,
                "name": "peers",
                "type": "PeerAuthenticationMethod",
                "is_repeated": true
              },
              {
                "id": 3,
                "name": "peer_is_optional",
                "type": "bool"
              },
              {
                "id": 4,
                "name": "origins",
                "type": "OriginAuthenticationMethod",
                "is_repeated": true
              },
              {
                "id": 5,
                "name": "origin_is_optional",
                "type": "bool"
              },
              {
                "id": 6,
                "name": "principal_binding",
                "type": "PrincipalBinding"
              }
            ]
          },
          {
            "name": "TargetSelector",
            "fields": [
              {
                "id": 1,
                "name": "name",
                "type": "string"
              },
              {
                "id": 2,
                "name": "ports",
                "type": "PortSelector",
                "is_repeated": true
              }
            ],
            "maps": [
              {
                "key_type": "string",
                "field": {
                  "id": 3,
                  "name": "labels",
                  "type": "string"
                }
              }
            ]
          },
          {
            "name": "PortSelector",
            "fields": [
              {
                "id": 1,
                "name": "number",
                "type": "uint32"
              },
              {
                "id": 2,
                "name": "name",
                "type": "string"
              }
            ]
          }
        ]
      }
    },
    {
      "protopath": "envoy:/:config:/:filter:/:http:/:authn:/:v2alpha1:/:config.proto",
      "def": {
        "messages": [
          {
            "name": "FilterConfig",
            "fields": [
              {
                "id": 1,
                "name": "policy",
                "type": "istio.authentication.v1alpha1.Policy"
              }
            ],
            "maps": [
              {
                "key_type": "string",
                "field": {
                  "id": 2,
                  "name": "jwt_output_payload_locations",
                  "type": "string"
                }
              }
            ]
          }
        ]
      }
    },
    {
      "protopath": "envoy:/:config:/:filter:/:http:/:jwt_auth:/:v2alpha1:/:config.proto",
      "def": {
        "messages": [
          {
            "name": "HttpUri",
            "fields": [
              {
                "id": 1,
                "name": "uri",
                "type": "string"
              },
              {
                "id": 2,
                "name": "cluster",
                "type": "string"
              },
              {
                "id": 3,
                "name": "timeout",
                "type": "google.protobuf.Duration"
              }
            ]
          },
          {
            "name": "DataSource",
            "fields": [
              {
                "id": 1,
                "name": "filename",
                "type": "string"
              },
              {
                "id": 2,
                "name": "inline_bytes",
                "type": "bytes"
              },
              {
                "id": 3,
                "name": "inline_string",
                "type": "string"
              }
            ]
          },
          {
            "name": "JwtRule",
            "fields": [
              {
                "id": 1,
                "name": "issuer",
                "type": "string"
              },
              {
                "id": 2,
                "name": "audiences",
                "type": "string",
                "is_repeated": true
              },
              {
                "id": 3,
                "name": "remote_jwks",
                "type": "RemoteJwks"
              },
              {
                "id": 4,
                "name": "local_jwks",
                "type": "DataSource"
              },
              {
                "id": 5,
                "name": "forward",
                "type": "bool"
              },
              {
                "id": 6,
                "name": "from_headers",
                "type": "JwtHeader",
                "is_repeated": true
              },
              {
                "id": 7,
                "name": "from_params",
                "type": "string",
                "is_repeated": true
              },
              {
                "id": 8,
                "name": "forward_payload_header",
                "type": "string"
              }
            ]
          },
          {
            "name": "RemoteJwks",
            "fields": [
              {
                "id": 1,
                "name": "http_uri",
                "type": "HttpUri"
              },
              {
                "id": 2,
                "name": "cache_duration",
                "type": "google.protobuf.Duration"
              }
            ]
          },
          {
            "name": "JwtHeader",
            "fields": [
              {
                "id": 1,
                "name": "name",
                "type": "string"
              },
              {
                "id": 2,
                "name": "value_prefix",
                "type": "string"
              }
            ]
          },
          {
            "name": "JwtAuthentication",
            "fields": [
              {
                "id": 1,
                "name": "rules",
                "type": "JwtRule",
                "is_repeated": true
              },
              {
                "id": 2,
                "name": "allow_missing_or_failed",
                "type": "bool"
              }
            ]
          }
        ]
      }
    },
    {
      "protopath": "envoy:/:config:/:filter:/:network:/:tcp_cluster_rewrite:/:v2alpha1:/:config.proto",
      "def": {
        "messages": [
          {
            "name": "TcpClusterRewrite",
            "fields": [
              {
                "id": 1,
                "name": "cluster_pattern",
                "type": "string"
              },
              {
                "id": 2,
                "name": "cluster_replacement",
                "type": "string"
              }
            ]
          }
        ]
      }
    },
    {
      "protopath": "mcp:/:v1alpha1:/:mcp.proto",
      "def": {
        "messages": [
          {
            "name": "SinkNode",
            "fields": [
              {
                "id": 1,
                "name": "id",
                "type": "string"
              }
            ],
            "maps": [
              {
                "key_type": "string",
                "field": {
                  "id": 2,
                  "name": "annotations",
                  "type": "string"
                }
              }
            ]
          },
          {
            "name": "MeshConfigRequest",
            "fields": [
              {
                "id": 1,
                "name": "version_info",
                "type": "string"
              },
              {
                "id": 2,
                "name": "sink_node",
                "type": "SinkNode"
              },
              {
                "id": 3,
                "name": "type_url",
                "type": "string"
              },
              {
                "id": 4,
                "name": "response_nonce",
                "type": "string"
              },
              {
                "id": 5,
                "name": "error_detail",
                "type": "google.rpc.Status"
              }
            ]
          },
          {
            "name": "MeshConfigResponse",
            "fields": [
              {
                "id": 1,
                "name": "version_info",
                "type": "string"
              },
              {
                "id": 2,
                "name": "resources",
                "type": "Resource",
                "is_repeated": true
              },
              {
                "id": 3,
                "name": "type_url",
                "type": "string"
              },
              {
                "id": 4,
                "name": "nonce",
                "type": "string"
              }
            ]
          },
          {
            "name": "IncrementalMeshConfigRequest",
            "fields": [
              {
                "id": 1,
                "name": "sink_node",
                "type": "SinkNode"
              },
              {
                "id": 2,
                "name": "type_url",
                "type": "string"
              },
              {
                "id": 4,
                "name": "response_nonce",
                "type": "string"
              },
              {
                "id": 5,
                "name": "error_detail",
                "type": "google.rpc.Status"
              }
            ],
            "maps": [
              {
                "key_type": "string",
                "field": {
                  "id": 3,
                  "name": "initial_resource_versions",
                  "type": "string"
                }
              }
            ]
          },
          {
            "name": "IncrementalMeshConfigResponse",
            "fields": [
              {
                "id": 1,
                "name": "system_version_info",
                "type": "string"
              },
              {
                "id": 2,
                "name": "resources",
                "type": "Resource",
                "is_repeated": true
              },
              {
                "id": 3,
                "name": "removed_resources",
                "type": "string",
                "is_repeated": true
              },
              {
                "id": 4,
                "name": "nonce",
                "type": "string"
              }
            ]
          },
          {
            "name": "RequestResources",
            "fields": [
              {
                "id": 1,
                "name": "sink_node",
                "type": "SinkNode"
              },
              {
                "id": 2,
                "name": "collection",
                "type": "string"
              },
              {
                "id": 4,
                "name": "response_nonce",
                "type": "string"
              },
              {
                "id": 5,
                "name": "error_detail",
                "type": "google.rpc.Status"
<<<<<<< HEAD
=======
              },
              {
                "id": 6,
                "name": "incremental",
                "type": "bool"
>>>>>>> a2584b02
              }
            ],
            "maps": [
              {
                "key_type": "string",
                "field": {
                  "id": 3,
                  "name": "initial_resource_versions",
                  "type": "string"
                }
              }
            ]
          },
          {
            "name": "Resources",
            "fields": [
              {
                "id": 1,
                "name": "system_version_info",
                "type": "string"
              },
              {
                "id": 2,
                "name": "collection",
                "type": "string"
              },
              {
                "id": 3,
                "name": "resources",
                "type": "Resource",
                "is_repeated": true
              },
              {
                "id": 4,
                "name": "removed_resources",
                "type": "string",
                "is_repeated": true
              },
              {
                "id": 5,
                "name": "nonce",
                "type": "string"
<<<<<<< HEAD
=======
              },
              {
                "id": 6,
                "name": "incremental",
                "type": "bool"
>>>>>>> a2584b02
              }
            ]
          }
        ],
        "services": [
          {
            "name": "AggregatedMeshConfigService",
            "rpcs": [
              {
                "name": "StreamAggregatedResources",
                "in_type": "MeshConfigRequest",
                "out_type": "MeshConfigResponse",
                "in_streamed": true,
                "out_streamed": true
              },
              {
                "name": "IncrementalAggregatedResources",
                "in_type": "IncrementalMeshConfigRequest",
                "out_type": "IncrementalMeshConfigResponse",
                "in_streamed": true,
                "out_streamed": true
              }
            ]
          },
          {
            "name": "ResourceSource",
            "rpcs": [
              {
                "name": "EstablishResourceStream",
                "in_type": "RequestResources",
                "out_type": "Resources",
                "in_streamed": true,
                "out_streamed": true
              }
            ]
          },
          {
            "name": "ResourceSink",
            "rpcs": [
              {
                "name": "EstablishResourceStream",
                "in_type": "Resources",
                "out_type": "RequestResources",
                "in_streamed": true,
                "out_streamed": true
              }
            ]
          }
        ]
      }
    },
    {
      "protopath": "mcp:/:v1alpha1:/:metadata.proto",
      "def": {
        "messages": [
          {
            "name": "Metadata",
            "fields": [
              {
                "id": 1,
                "name": "name",
                "type": "string"
              },
              {
                "id": 2,
                "name": "create_time",
                "type": "google.protobuf.Timestamp"
              },
              {
                "id": 3,
                "name": "version",
                "type": "string"
              }
            ],
            "maps": [
              {
                "key_type": "string",
                "field": {
                  "id": 4,
                  "name": "labels",
                  "type": "string"
                }
              },
              {
                "key_type": "string",
                "field": {
                  "id": 5,
                  "name": "annotations",
                  "type": "string"
                }
              }
            ]
          }
        ]
      }
    },
    {
      "protopath": "mcp:/:v1alpha1:/:resource.proto",
      "def": {
        "messages": [
          {
            "name": "Resource",
            "fields": [
              {
                "id": 1,
                "name": "metadata",
                "type": "istio.mcp.v1alpha1.Metadata"
              },
              {
                "id": 2,
                "name": "body",
                "type": "google.protobuf.Any"
              }
            ]
          }
        ]
      }
    },
    {
      "protopath": "mesh:/:v1alpha1:/:config.proto",
      "def": {
        "enums": [
          {
            "name": "MeshConfig.IngressControllerMode",
            "enum_fields": [
              {
                "name": "OFF",
                "integer": 0
              },
              {
                "name": "DEFAULT",
                "integer": 1
              },
              {
                "name": "STRICT",
                "integer": 2
              }
            ]
          },
          {
            "name": "MeshConfig.AuthPolicy",
            "enum_fields": [
              {
                "name": "NONE",
                "integer": 0
              },
              {
                "name": "MUTUAL_TLS",
                "integer": 1
              }
            ]
          },
          {
            "name": "MeshConfig.AccessLogEncoding",
            "enum_fields": [
              {
                "name": "TEXT",
                "integer": 0
              },
              {
                "name": "JSON",
                "integer": 1
              }
            ]
          },
          {
            "name": "OutboundTrafficPolicy.Mode",
            "enum_fields": [
              {
                "name": "REGISTRY_ONLY",
                "integer": 0
              },
              {
                "name": "ALLOW_ANY",
                "integer": 1
              }
            ],
            "reserved_ids": [
              2
            ],
            "reserved_names": [
              "VIRTUAL_SERVICE_ONLY"
            ]
          }
        ],
        "messages": [
          {
            "name": "MeshConfig",
            "fields": [
              {
                "id": 1,
                "name": "mixer_check_server",
                "type": "string"
              },
              {
                "id": 2,
                "name": "mixer_report_server",
                "type": "string"
              },
              {
                "id": 3,
                "name": "disable_policy_checks",
                "type": "bool"
              },
              {
                "id": 25,
                "name": "policy_check_fail_open",
                "type": "bool"
              },
              {
                "id": 30,
                "name": "sidecar_to_telemetry_session_affinity",
                "type": "bool"
              },
              {
                "id": 4,
                "name": "proxy_listen_port",
                "type": "int32"
              },
              {
                "id": 5,
                "name": "proxy_http_port",
                "type": "int32"
              },
              {
                "id": 6,
                "name": "connect_timeout",
                "type": "google.protobuf.Duration"
              },
              {
                "id": 28,
                "name": "tcp_keepalive",
                "type": "istio.networking.v1alpha3.ConnectionPoolSettings.TCPSettings.TcpKeepalive"
              },
              {
                "id": 7,
                "name": "ingress_class",
                "type": "string"
              },
              {
                "id": 8,
                "name": "ingress_service",
                "type": "string"
              },
              {
                "id": 9,
                "name": "ingress_controller_mode",
                "type": "IngressControllerMode"
              },
              {
                "id": 10,
                "name": "auth_policy",
                "type": "AuthPolicy"
              },
              {
                "id": 11,
                "name": "rds_refresh_delay",
                "type": "google.protobuf.Duration"
              },
              {
                "id": 12,
                "name": "enable_tracing",
                "type": "bool"
              },
              {
                "id": 13,
                "name": "access_log_file",
                "type": "string"
              },
              {
                "id": 24,
                "name": "access_log_format",
                "type": "string"
              },
              {
                "id": 27,
                "name": "access_log_encoding",
                "type": "AccessLogEncoding"
              },
              {
                "id": 14,
                "name": "default_config",
                "type": "ProxyConfig"
              },
              {
                "id": 16,
                "name": "mixer_address",
                "type": "string"
              },
              {
                "id": 17,
                "name": "outbound_traffic_policy",
                "type": "OutboundTrafficPolicy"
              },
              {
                "id": 19,
                "name": "enable_client_side_policy_check",
                "type": "bool"
              },
              {
                "id": 20,
                "name": "sds_uds_path",
                "type": "string"
              },
              {
                "id": 21,
                "name": "sds_refresh_delay",
                "type": "google.protobuf.Duration"
              },
              {
                "id": 22,
                "name": "config_sources",
                "type": "ConfigSource",
                "is_repeated": true
              },
              {
                "id": 23,
                "name": "enable_sds_token_mount",
                "type": "bool"
              },
              {
                "id": 29,
                "name": "sds_use_k8s_sa_jwt",
                "type": "bool"
              },
              {
                "id": 26,
                "name": "trust_domain",
                "type": "string"
              }
            ],
            "reserved_ids": [
              15,
              18
            ],
            "messages": [
              {
                "name": "OutboundTrafficPolicy",
                "fields": [
                  {
                    "id": 1,
                    "name": "mode",
                    "type": "Mode"
                  }
                ]
              }
            ]
          },
          {
            "name": "ConfigSource",
            "fields": [
              {
                "id": 1,
                "name": "address",
                "type": "string"
              },
              {
                "id": 2,
                "name": "tls_settings",
                "type": "istio.networking.v1alpha3.TLSSettings"
              }
            ]
          }
        ]
      }
    },
    {
      "protopath": "mesh:/:v1alpha1:/:network.proto",
      "def": {
        "messages": [
          {
            "name": "Network",
            "fields": [
              {
                "id": 2,
                "name": "endpoints",
                "type": "NetworkEndpoints",
                "is_repeated": true
              },
              {
                "id": 3,
                "name": "gateways",
                "type": "IstioNetworkGateway",
                "is_repeated": true
              }
            ],
            "messages": [
              {
                "name": "NetworkEndpoints",
                "fields": [
                  {
                    "id": 1,
                    "name": "from_cidr",
                    "type": "string"
                  },
                  {
                    "id": 2,
                    "name": "from_registry",
                    "type": "string"
                  }
                ]
              },
              {
                "name": "IstioNetworkGateway",
                "fields": [
                  {
                    "id": 1,
                    "name": "registry_service_name",
                    "type": "string"
                  },
                  {
                    "id": 2,
                    "name": "address",
                    "type": "string"
                  },
                  {
                    "id": 3,
                    "name": "port",
                    "type": "uint32"
                  },
                  {
                    "id": 4,
                    "name": "locality",
                    "type": "string"
                  }
                ]
              }
            ]
          },
          {
            "name": "MeshNetworks",
            "maps": [
              {
                "key_type": "string",
                "field": {
                  "id": 1,
                  "name": "networks",
                  "type": "Network"
                }
              }
            ]
          }
        ]
      }
    },
    {
      "protopath": "mesh:/:v1alpha1:/:proxy.proto",
      "def": {
        "enums": [
          {
            "name": "AuthenticationPolicy",
            "enum_fields": [
              {
                "name": "NONE",
                "integer": 0
              },
              {
                "name": "MUTUAL_TLS",
                "integer": 1
              },
              {
                "name": "INHERIT",
                "integer": 1000
              }
            ]
          },
          {
            "name": "ProxyConfig.InboundInterceptionMode",
            "enum_fields": [
              {
                "name": "REDIRECT",
                "integer": 0
              },
              {
                "name": "TPROXY",
                "integer": 1
              }
            ]
          }
        ],
        "messages": [
          {
            "name": "Tracing",
            "fields": [
              {
                "id": 1,
                "name": "zipkin",
                "type": "Zipkin"
              },
              {
                "id": 2,
                "name": "lightstep",
                "type": "Lightstep"
              }
            ],
            "messages": [
              {
                "name": "Zipkin",
                "fields": [
                  {
                    "id": 1,
                    "name": "address",
                    "type": "string"
                  }
                ]
              },
              {
                "name": "Lightstep",
                "fields": [
                  {
                    "id": 1,
                    "name": "address",
                    "type": "string"
                  },
                  {
                    "id": 2,
                    "name": "access_token",
                    "type": "string"
                  },
                  {
                    "id": 3,
                    "name": "secure",
                    "type": "bool"
                  },
                  {
                    "id": 4,
                    "name": "cacert_path",
                    "type": "string"
                  }
                ]
              }
            ]
          },
          {
            "name": "ProxyConfig",
            "fields": [
              {
                "id": 1,
                "name": "config_path",
                "type": "string"
              },
              {
                "id": 2,
                "name": "binary_path",
                "type": "string"
              },
              {
                "id": 3,
                "name": "service_cluster",
                "type": "string"
              },
              {
                "id": 4,
                "name": "drain_duration",
                "type": "google.protobuf.Duration"
              },
              {
                "id": 5,
                "name": "parent_shutdown_duration",
                "type": "google.protobuf.Duration"
              },
              {
                "id": 6,
                "name": "discovery_address",
                "type": "string"
              },
              {
                "id": 7,
                "name": "discovery_refresh_delay",
                "type": "google.protobuf.Duration"
              },
              {
                "id": 8,
                "name": "zipkin_address",
                "type": "string"
              },
              {
                "id": 9,
                "name": "connect_timeout",
                "type": "google.protobuf.Duration"
              },
              {
                "id": 10,
                "name": "statsd_udp_address",
                "type": "string"
              },
              {
                "id": 11,
                "name": "proxy_admin_port",
                "type": "int32"
              },
              {
                "id": 12,
                "name": "availability_zone",
                "type": "string"
              },
              {
                "id": 13,
                "name": "control_plane_auth_policy",
                "type": "AuthenticationPolicy"
              },
              {
                "id": 14,
                "name": "custom_config_file",
                "type": "string"
              },
              {
                "id": 15,
                "name": "stat_name_length",
                "type": "int32"
              },
              {
                "id": 16,
                "name": "concurrency",
                "type": "int32"
              },
              {
                "id": 17,
                "name": "proxy_bootstrap_template_path",
                "type": "string"
              },
              {
                "id": 18,
                "name": "interception_mode",
                "type": "InboundInterceptionMode"
              },
              {
                "id": 19,
                "name": "tracing",
                "type": "Tracing"
              }
            ]
          }
        ]
      }
    },
    {
      "protopath": "mixer:/:adapter:/:model:/:v1beta1:/:check.proto",
      "def": {
        "messages": [
          {
            "name": "CheckResult",
            "fields": [
              {
                "id": 1,
                "name": "status",
                "type": "google.rpc.Status"
              },
              {
                "id": 2,
                "name": "valid_duration",
                "type": "google.protobuf.Duration"
              },
              {
                "id": 3,
                "name": "valid_use_count",
                "type": "int32"
              }
            ]
          }
        ]
      }
    },
    {
      "protopath": "mixer:/:adapter:/:model:/:v1beta1:/:extensions.proto",
      "def": {
        "enums": [
          {
            "name": "TemplateVariety",
            "enum_fields": [
              {
                "name": "TEMPLATE_VARIETY_CHECK",
                "integer": 0
              },
              {
                "name": "TEMPLATE_VARIETY_REPORT",
                "integer": 1
              },
              {
                "name": "TEMPLATE_VARIETY_QUOTA",
                "integer": 2
              },
              {
                "name": "TEMPLATE_VARIETY_ATTRIBUTE_GENERATOR",
                "integer": 3
              },
              {
                "name": "TEMPLATE_VARIETY_CHECK_WITH_OUTPUT",
                "integer": 4
              }
            ]
          }
        ],
        "messages": [
          {
            "name": "google.protobuf.FileOptions",
            "fields": [
              {
                "id": 72295727,
                "name": "template_variety",
                "type": "TemplateVariety"
              },
              {
                "id": 72295888,
                "name": "template_name",
                "type": "string"
              }
            ]
          }
        ]
      }
    },
    {
      "protopath": "mixer:/:adapter:/:model:/:v1beta1:/:info.proto",
      "def": {
        "messages": [
          {
            "name": "Info",
            "fields": [
              {
                "id": 1,
                "name": "name",
                "type": "string"
              },
              {
                "id": 2,
                "name": "description",
                "type": "string"
              },
              {
                "id": 3,
                "name": "templates",
                "type": "string",
                "is_repeated": true
              },
              {
                "id": 4,
                "name": "config",
                "type": "string"
              },
              {
                "id": 5,
                "name": "session_based",
                "type": "bool"
              }
            ]
          }
        ]
      }
    },
    {
      "protopath": "mixer:/:adapter:/:model:/:v1beta1:/:infrastructure_backend.proto",
      "def": {
        "messages": [
          {
            "name": "CreateSessionRequest",
            "fields": [
              {
                "id": 1,
                "name": "adapter_config",
                "type": "google.protobuf.Any"
              }
            ],
            "maps": [
              {
                "key_type": "string",
                "field": {
                  "id": 2,
                  "name": "inferred_types",
                  "type": "google.protobuf.Any"
                }
              }
            ]
          },
          {
            "name": "CreateSessionResponse",
            "fields": [
              {
                "id": 1,
                "name": "session_id",
                "type": "string"
              },
              {
                "id": 2,
                "name": "status",
                "type": "google.rpc.Status"
              }
            ]
          },
          {
            "name": "ValidateRequest",
            "fields": [
              {
                "id": 1,
                "name": "adapter_config",
                "type": "google.protobuf.Any"
              }
            ],
            "maps": [
              {
                "key_type": "string",
                "field": {
                  "id": 2,
                  "name": "inferred_types",
                  "type": "google.protobuf.Any"
                }
              }
            ]
          },
          {
            "name": "ValidateResponse",
            "fields": [
              {
                "id": 1,
                "name": "status",
                "type": "google.rpc.Status"
              }
            ]
          },
          {
            "name": "CloseSessionRequest",
            "fields": [
              {
                "id": 1,
                "name": "session_id",
                "type": "string"
              }
            ]
          },
          {
            "name": "CloseSessionResponse",
            "fields": [
              {
                "id": 1,
                "name": "status",
                "type": "google.rpc.Status"
              }
            ]
          }
        ],
        "services": [
          {
            "name": "InfrastructureBackend",
            "rpcs": [
              {
                "name": "Validate",
                "in_type": "ValidateRequest",
                "out_type": "ValidateResponse"
              },
              {
                "name": "CreateSession",
                "in_type": "CreateSessionRequest",
                "out_type": "CreateSessionResponse"
              },
              {
                "name": "CloseSession",
                "in_type": "CloseSessionRequest",
                "out_type": "CloseSessionResponse"
              }
            ]
          }
        ]
      }
    },
    {
      "protopath": "mixer:/:adapter:/:model:/:v1beta1:/:quota.proto",
      "def": {
        "messages": [
          {
            "name": "QuotaRequest",
            "maps": [
              {
                "key_type": "string",
                "field": {
                  "id": 1,
                  "name": "quotas",
                  "type": "QuotaParams"
                }
              }
            ],
            "messages": [
              {
                "name": "QuotaParams",
                "fields": [
                  {
                    "id": 1,
                    "name": "amount",
                    "type": "int64"
                  },
                  {
                    "id": 2,
                    "name": "best_effort",
                    "type": "bool"
                  }
                ]
              }
            ]
          },
          {
            "name": "QuotaResult",
            "maps": [
              {
                "key_type": "string",
                "field": {
                  "id": 1,
                  "name": "quotas",
                  "type": "Result"
                }
              }
            ],
            "messages": [
              {
                "name": "Result",
                "fields": [
                  {
                    "id": 2,
                    "name": "valid_duration",
                    "type": "google.protobuf.Duration"
                  },
                  {
                    "id": 3,
                    "name": "granted_amount",
                    "type": "int64"
                  }
                ]
              }
            ]
          }
        ]
      }
    },
    {
      "protopath": "mixer:/:adapter:/:model:/:v1beta1:/:report.proto",
      "def": {
        "messages": [
          {
            "name": "ReportResult"
          }
        ]
      }
    },
    {
      "protopath": "mixer:/:adapter:/:model:/:v1beta1:/:template.proto",
      "def": {
        "messages": [
          {
            "name": "Template",
            "fields": [
              {
                "id": 1,
                "name": "descriptor",
                "type": "string"
              }
            ]
          }
        ]
      }
    },
    {
      "protopath": "mixer:/:v1:/:attributes.proto",
      "def": {
        "messages": [
          {
            "name": "Attributes",
            "maps": [
              {
                "key_type": "string",
                "field": {
                  "id": 1,
                  "name": "attributes",
                  "type": "AttributeValue"
                }
              }
            ],
            "messages": [
              {
                "name": "AttributeValue",
                "fields": [
                  {
                    "id": 2,
                    "name": "string_value",
                    "type": "string"
                  },
                  {
                    "id": 3,
                    "name": "int64_value",
                    "type": "int64"
                  },
                  {
                    "id": 4,
                    "name": "double_value",
                    "type": "double"
                  },
                  {
                    "id": 5,
                    "name": "bool_value",
                    "type": "bool"
                  },
                  {
                    "id": 6,
                    "name": "bytes_value",
                    "type": "bytes"
                  },
                  {
                    "id": 7,
                    "name": "timestamp_value",
                    "type": "google.protobuf.Timestamp"
                  },
                  {
                    "id": 8,
                    "name": "duration_value",
                    "type": "google.protobuf.Duration"
                  },
                  {
                    "id": 9,
                    "name": "string_map_value",
                    "type": "StringMap"
                  }
                ]
              },
              {
                "name": "StringMap",
                "maps": [
                  {
                    "key_type": "string",
                    "field": {
                      "id": 1,
                      "name": "entries",
                      "type": "string"
                    }
                  }
                ]
              }
            ]
          },
          {
            "name": "CompressedAttributes",
            "fields": [
              {
                "id": 1,
                "name": "words",
                "type": "string",
                "is_repeated": true
              }
            ],
            "maps": [
              {
                "key_type": "sint32",
                "field": {
                  "id": 2,
                  "name": "strings",
                  "type": "sint32"
                }
              },
              {
                "key_type": "sint32",
                "field": {
                  "id": 3,
                  "name": "int64s",
                  "type": "int64"
                }
              },
              {
                "key_type": "sint32",
                "field": {
                  "id": 4,
                  "name": "doubles",
                  "type": "double"
                }
              },
              {
                "key_type": "sint32",
                "field": {
                  "id": 5,
                  "name": "bools",
                  "type": "bool"
                }
              },
              {
                "key_type": "sint32",
                "field": {
                  "id": 6,
                  "name": "timestamps",
                  "type": "google.protobuf.Timestamp"
                }
              },
              {
                "key_type": "sint32",
                "field": {
                  "id": 7,
                  "name": "durations",
                  "type": "google.protobuf.Duration"
                }
              },
              {
                "key_type": "sint32",
                "field": {
                  "id": 8,
                  "name": "bytes",
                  "type": "bytes"
                }
              },
              {
                "key_type": "sint32",
                "field": {
                  "id": 9,
                  "name": "string_maps",
                  "type": "StringMap"
                }
              }
            ]
          },
          {
            "name": "StringMap",
            "maps": [
              {
                "key_type": "sint32",
                "field": {
                  "id": 1,
                  "name": "entries",
                  "type": "sint32"
                }
              }
            ]
          }
        ]
      }
    },
    {
      "protopath": "mixer:/:v1:/:config:/:client:/:api_spec.proto",
      "def": {
        "messages": [
          {
            "name": "HTTPAPISpec",
            "fields": [
              {
                "id": 1,
                "name": "attributes",
                "type": "Attributes"
              },
              {
                "id": 2,
                "name": "patterns",
                "type": "HTTPAPISpecPattern",
                "is_repeated": true
              },
              {
                "id": 3,
                "name": "api_keys",
                "type": "APIKey",
                "is_repeated": true
              }
            ]
          },
          {
            "name": "HTTPAPISpecPattern",
            "fields": [
              {
                "id": 1,
                "name": "attributes",
                "type": "Attributes"
              },
              {
                "id": 2,
                "name": "http_method",
                "type": "string"
              },
              {
                "id": 3,
                "name": "uri_template",
                "type": "string"
              },
              {
                "id": 4,
                "name": "regex",
                "type": "string"
              }
            ]
          },
          {
            "name": "APIKey",
            "fields": [
              {
                "id": 1,
                "name": "query",
                "type": "string"
              },
              {
                "id": 2,
                "name": "header",
                "type": "string"
              },
              {
                "id": 3,
                "name": "cookie",
                "type": "string"
              }
            ]
          },
          {
            "name": "HTTPAPISpecReference",
            "fields": [
              {
                "id": 1,
                "name": "name",
                "type": "string"
              },
              {
                "id": 2,
                "name": "namespace",
                "type": "string"
              }
            ]
          },
          {
            "name": "HTTPAPISpecBinding",
            "fields": [
              {
                "id": 1,
                "name": "services",
                "type": "IstioService",
                "is_repeated": true
              },
              {
                "id": 2,
                "name": "api_specs",
                "type": "HTTPAPISpecReference",
                "is_repeated": true
              }
            ]
          }
        ]
      }
    },
    {
      "protopath": "mixer:/:v1:/:config:/:client:/:client_config.proto",
      "def": {
        "enums": [
          {
            "name": "NetworkFailPolicy.FailPolicy",
            "enum_fields": [
              {
                "name": "FAIL_OPEN",
                "integer": 0
              },
              {
                "name": "FAIL_CLOSE",
                "integer": 1
              }
            ]
          }
        ],
        "messages": [
          {
            "name": "NetworkFailPolicy",
            "fields": [
              {
                "id": 1,
                "name": "policy",
                "type": "FailPolicy"
              }
            ]
          },
          {
            "name": "ServiceConfig",
            "fields": [
              {
                "id": 1,
                "name": "disable_check_calls",
                "type": "bool"
              },
              {
                "id": 2,
                "name": "disable_report_calls",
                "type": "bool"
              },
              {
                "id": 3,
                "name": "mixer_attributes",
                "type": "Attributes"
              },
              {
                "id": 4,
                "name": "http_api_spec",
                "type": "HTTPAPISpec",
                "is_repeated": true
              },
              {
                "id": 5,
                "name": "quota_spec",
                "type": "QuotaSpec",
                "is_repeated": true
              },
              {
                "id": 7,
                "name": "network_fail_policy",
                "type": "NetworkFailPolicy"
              },
              {
                "id": 8,
                "name": "forward_attributes",
                "type": "Attributes"
              }
            ]
          },
          {
            "name": "TransportConfig",
            "fields": [
              {
                "id": 1,
                "name": "disable_check_cache",
                "type": "bool"
              },
              {
                "id": 2,
                "name": "disable_quota_cache",
                "type": "bool"
              },
              {
                "id": 3,
                "name": "disable_report_batch",
                "type": "bool"
              },
              {
                "id": 4,
                "name": "network_fail_policy",
                "type": "NetworkFailPolicy"
              },
              {
                "id": 5,
                "name": "stats_update_interval",
                "type": "google.protobuf.Duration"
              },
              {
                "id": 6,
                "name": "check_cluster",
                "type": "string"
              },
              {
                "id": 7,
                "name": "report_cluster",
                "type": "string"
              },
              {
                "id": 8,
                "name": "attributes_for_mixer_proxy",
                "type": "Attributes"
              }
            ]
          },
          {
            "name": "HttpClientConfig",
            "fields": [
              {
                "id": 1,
                "name": "transport",
                "type": "TransportConfig"
              },
              {
                "id": 3,
                "name": "default_destination_service",
                "type": "string"
              },
              {
                "id": 4,
                "name": "mixer_attributes",
                "type": "Attributes"
              },
              {
                "id": 5,
                "name": "forward_attributes",
                "type": "Attributes"
              }
            ],
            "maps": [
              {
                "key_type": "string",
                "field": {
                  "id": 2,
                  "name": "service_configs",
                  "type": "ServiceConfig"
                }
              }
            ]
          },
          {
            "name": "TcpClientConfig",
            "fields": [
              {
                "id": 1,
                "name": "transport",
                "type": "TransportConfig"
              },
              {
                "id": 2,
                "name": "mixer_attributes",
                "type": "Attributes"
              },
              {
                "id": 3,
                "name": "disable_check_calls",
                "type": "bool"
              },
              {
                "id": 4,
                "name": "disable_report_calls",
                "type": "bool"
              },
              {
                "id": 5,
                "name": "connection_quota_spec",
                "type": "QuotaSpec"
              },
              {
                "id": 6,
                "name": "report_interval",
                "type": "google.protobuf.Duration"
              }
            ]
          }
        ]
      }
    },
    {
      "protopath": "mixer:/:v1:/:config:/:client:/:quota.proto",
      "def": {
        "messages": [
          {
            "name": "QuotaSpec",
            "fields": [
              {
                "id": 1,
                "name": "rules",
                "type": "QuotaRule",
                "is_repeated": true
              }
            ]
          },
          {
            "name": "QuotaRule",
            "fields": [
              {
                "id": 1,
                "name": "match",
                "type": "AttributeMatch",
                "is_repeated": true
              },
              {
                "id": 2,
                "name": "quotas",
                "type": "Quota",
                "is_repeated": true
              }
            ]
          },
          {
            "name": "StringMatch",
            "fields": [
              {
                "id": 1,
                "name": "exact",
                "type": "string"
              },
              {
                "id": 2,
                "name": "prefix",
                "type": "string"
              },
              {
                "id": 3,
                "name": "regex",
                "type": "string"
              }
            ]
          },
          {
            "name": "AttributeMatch",
            "maps": [
              {
                "key_type": "string",
                "field": {
                  "id": 1,
                  "name": "clause",
                  "type": "StringMatch"
                }
              }
            ]
          },
          {
            "name": "Quota",
            "fields": [
              {
                "id": 1,
                "name": "quota",
                "type": "string"
              },
              {
                "id": 2,
                "name": "charge",
                "type": "int64"
              }
            ]
          },
          {
            "name": "QuotaSpecBinding",
            "fields": [
              {
                "id": 1,
                "name": "services",
                "type": "IstioService",
                "is_repeated": true
              },
              {
                "id": 2,
                "name": "quota_specs",
                "type": "QuotaSpecReference",
                "is_repeated": true
              }
            ],
            "messages": [
              {
                "name": "QuotaSpecReference",
                "fields": [
                  {
                    "id": 1,
                    "name": "name",
                    "type": "string"
                  },
                  {
                    "id": 2,
                    "name": "namespace",
                    "type": "string"
                  }
                ]
              }
            ]
          }
        ]
      }
    },
    {
      "protopath": "mixer:/:v1:/:config:/:client:/:service.proto",
      "def": {
        "messages": [
          {
            "name": "IstioService",
            "fields": [
              {
                "id": 1,
                "name": "name",
                "type": "string"
              },
              {
                "id": 2,
                "name": "namespace",
                "type": "string"
              },
              {
                "id": 3,
                "name": "domain",
                "type": "string"
              },
              {
                "id": 4,
                "name": "service",
                "type": "string"
              }
            ],
            "maps": [
              {
                "key_type": "string",
                "field": {
                  "id": 5,
                  "name": "labels",
                  "type": "string"
                }
              }
            ]
          }
        ]
      }
    },
    {
      "protopath": "mixer:/:v1:/:mixer.proto",
      "def": {
        "enums": [
          {
            "name": "ReferencedAttributes.Condition",
            "enum_fields": [
              {
                "name": "CONDITION_UNSPECIFIED",
                "integer": 0
              },
              {
                "name": "ABSENCE",
                "integer": 1
              },
              {
                "name": "EXACT",
                "integer": 2
              },
              {
                "name": "REGEX",
                "integer": 3
              }
            ]
          },
          {
            "name": "HeaderOperation.Operation",
            "enum_fields": [
              {
                "name": "REPLACE",
                "integer": 0
              },
              {
                "name": "REMOVE",
                "integer": 1
              },
              {
                "name": "APPEND",
                "integer": 2
              }
            ]
          }
        ],
        "messages": [
          {
            "name": "CheckRequest",
            "fields": [
              {
                "id": 1,
                "name": "attributes",
                "type": "CompressedAttributes"
              },
              {
                "id": 2,
                "name": "global_word_count",
                "type": "uint32"
              },
              {
                "id": 3,
                "name": "deduplication_id",
                "type": "string"
              }
            ],
            "maps": [
              {
                "key_type": "string",
                "field": {
                  "id": 4,
                  "name": "quotas",
                  "type": "QuotaParams"
                }
              }
            ],
            "messages": [
              {
                "name": "QuotaParams",
                "fields": [
                  {
                    "id": 1,
                    "name": "amount",
                    "type": "int64"
                  },
                  {
                    "id": 2,
                    "name": "best_effort",
                    "type": "bool"
                  }
                ]
              }
            ]
          },
          {
            "name": "CheckResponse",
            "fields": [
              {
                "id": 2,
                "name": "precondition",
                "type": "PreconditionResult"
              }
            ],
            "maps": [
              {
                "key_type": "string",
                "field": {
                  "id": 3,
                  "name": "quotas",
                  "type": "QuotaResult"
                }
              }
            ],
            "messages": [
              {
                "name": "PreconditionResult",
                "fields": [
                  {
                    "id": 1,
                    "name": "status",
                    "type": "google.rpc.Status"
                  },
                  {
                    "id": 2,
                    "name": "valid_duration",
                    "type": "google.protobuf.Duration"
                  },
                  {
                    "id": 3,
                    "name": "valid_use_count",
                    "type": "int32"
                  },
                  {
                    "id": 5,
                    "name": "referenced_attributes",
                    "type": "ReferencedAttributes"
                  },
                  {
                    "id": 6,
                    "name": "route_directive",
                    "type": "RouteDirective"
                  }
                ],
                "reserved_ids": [
                  4
                ]
              },
              {
                "name": "QuotaResult",
                "fields": [
                  {
                    "id": 1,
                    "name": "valid_duration",
                    "type": "google.protobuf.Duration"
                  },
                  {
                    "id": 2,
                    "name": "granted_amount",
                    "type": "int64"
                  },
                  {
                    "id": 5,
                    "name": "referenced_attributes",
                    "type": "ReferencedAttributes"
                  }
                ]
              }
            ]
          },
          {
            "name": "ReferencedAttributes",
            "fields": [
              {
                "id": 1,
                "name": "words",
                "type": "string",
                "is_repeated": true
              },
              {
                "id": 2,
                "name": "attribute_matches",
                "type": "AttributeMatch",
                "is_repeated": true
              }
            ],
            "messages": [
              {
                "name": "AttributeMatch",
                "fields": [
                  {
                    "id": 1,
                    "name": "name",
                    "type": "sint32"
                  },
                  {
                    "id": 2,
                    "name": "condition",
                    "type": "Condition"
                  },
                  {
                    "id": 3,
                    "name": "regex",
                    "type": "string"
                  },
                  {
                    "id": 4,
                    "name": "map_key",
                    "type": "sint32"
                  }
                ]
              }
            ]
          },
          {
            "name": "HeaderOperation",
            "fields": [
              {
                "id": 1,
                "name": "name",
                "type": "string"
              },
              {
                "id": 2,
                "name": "value",
                "type": "string"
              },
              {
                "id": 3,
                "name": "operation",
                "type": "Operation"
              }
            ]
          },
          {
            "name": "RouteDirective",
            "fields": [
              {
                "id": 1,
                "name": "request_header_operations",
                "type": "HeaderOperation",
                "is_repeated": true
              },
              {
                "id": 2,
                "name": "response_header_operations",
                "type": "HeaderOperation",
                "is_repeated": true
              },
              {
                "id": 3,
                "name": "direct_response_code",
                "type": "uint32"
              },
              {
                "id": 4,
                "name": "direct_response_body",
                "type": "string"
              }
            ]
          },
          {
            "name": "ReportRequest",
            "fields": [
              {
                "id": 1,
                "name": "attributes",
                "type": "CompressedAttributes",
                "is_repeated": true
              },
              {
                "id": 2,
                "name": "default_words",
                "type": "string",
                "is_repeated": true
              },
              {
                "id": 3,
                "name": "global_word_count",
                "type": "uint32"
              }
            ]
          },
          {
            "name": "ReportResponse"
          }
        ],
        "services": [
          {
            "name": "Mixer",
            "rpcs": [
              {
                "name": "Check",
                "in_type": "CheckRequest",
                "out_type": "CheckResponse"
              },
              {
                "name": "Report",
                "in_type": "ReportRequest",
                "out_type": "ReportResponse"
              }
            ]
          }
        ]
      }
    },
    {
      "protopath": "networking:/:v1alpha3:/:destination_rule.proto",
      "def": {
        "enums": [
          {
            "name": "LoadBalancerSettings.SimpleLB",
            "enum_fields": [
              {
                "name": "ROUND_ROBIN",
                "integer": 0
              },
              {
                "name": "LEAST_CONN",
                "integer": 1
              },
              {
                "name": "RANDOM",
                "integer": 2
              },
              {
                "name": "PASSTHROUGH",
                "integer": 3
              }
            ]
          },
          {
            "name": "TLSSettings.TLSmode",
            "enum_fields": [
              {
                "name": "DISABLE",
                "integer": 0
              },
              {
                "name": "SIMPLE",
                "integer": 1
              },
              {
                "name": "MUTUAL",
                "integer": 2
              },
              {
                "name": "ISTIO_MUTUAL",
                "integer": 3
              }
            ]
          }
        ],
        "messages": [
          {
            "name": "DestinationRule",
            "fields": [
              {
                "id": 1,
                "name": "host",
                "type": "string"
              },
              {
                "id": 2,
                "name": "traffic_policy",
                "type": "TrafficPolicy"
              },
              {
                "id": 3,
                "name": "subsets",
                "type": "Subset",
                "is_repeated": true
              },
              {
                "id": 4,
                "name": "config_scope",
                "type": "ConfigScope"
              }
            ]
          },
          {
            "name": "TrafficPolicy",
            "fields": [
              {
                "id": 1,
                "name": "load_balancer",
                "type": "LoadBalancerSettings"
              },
              {
                "id": 2,
                "name": "connection_pool",
                "type": "ConnectionPoolSettings"
              },
              {
                "id": 3,
                "name": "outlier_detection",
                "type": "OutlierDetection"
              },
              {
                "id": 4,
                "name": "tls",
                "type": "TLSSettings"
              },
              {
                "id": 5,
                "name": "port_level_settings",
                "type": "PortTrafficPolicy",
                "is_repeated": true
              }
            ],
            "messages": [
              {
                "name": "PortTrafficPolicy",
                "fields": [
                  {
                    "id": 1,
                    "name": "port",
                    "type": "PortSelector"
                  },
                  {
                    "id": 2,
                    "name": "load_balancer",
                    "type": "LoadBalancerSettings"
                  },
                  {
                    "id": 3,
                    "name": "connection_pool",
                    "type": "ConnectionPoolSettings"
                  },
                  {
                    "id": 4,
                    "name": "outlier_detection",
                    "type": "OutlierDetection"
                  },
                  {
                    "id": 5,
                    "name": "tls",
                    "type": "TLSSettings"
                  }
                ]
              }
            ]
          },
          {
            "name": "Subset",
            "fields": [
              {
                "id": 1,
                "name": "name",
                "type": "string"
              },
              {
                "id": 3,
                "name": "traffic_policy",
                "type": "TrafficPolicy"
              }
            ],
            "maps": [
              {
                "key_type": "string",
                "field": {
                  "id": 2,
                  "name": "labels",
                  "type": "string"
                }
              }
            ]
          },
          {
            "name": "LoadBalancerSettings",
            "fields": [
              {
                "id": 1,
                "name": "simple",
                "type": "SimpleLB"
              },
              {
                "id": 2,
                "name": "consistent_hash",
                "type": "ConsistentHashLB"
              },
              {
                "id": 3,
                "name": "locality_weight_settings",
                "type": "LocalityWeightSetting",
                "is_repeated": true
              }
            ],
            "messages": [
              {
                "name": "ConsistentHashLB",
                "fields": [
                  {
                    "id": 1,
                    "name": "http_header_name",
                    "type": "string"
                  },
                  {
                    "id": 2,
                    "name": "http_cookie",
                    "type": "HTTPCookie"
                  },
                  {
                    "id": 3,
                    "name": "use_source_ip",
                    "type": "bool"
                  },
                  {
                    "id": 4,
                    "name": "minimum_ring_size",
                    "type": "uint64"
                  }
                ],
                "messages": [
                  {
                    "name": "HTTPCookie",
                    "fields": [
                      {
                        "id": 1,
                        "name": "name",
                        "type": "string"
                      },
                      {
                        "id": 2,
                        "name": "path",
                        "type": "string"
                      },
                      {
                        "id": 3,
                        "name": "ttl",
                        "type": "google.protobuf.Duration"
                      }
                    ]
                  }
                ]
              },
              {
                "name": "LocalityWeightSetting",
                "fields": [
                  {
                    "id": 1,
                    "name": "from",
                    "type": "string"
                  }
                ],
                "maps": [
                  {
                    "key_type": "string",
                    "field": {
                      "id": 2,
                      "name": "to",
                      "type": "uint32"
                    }
                  }
                ]
              }
            ]
          },
          {
            "name": "ConnectionPoolSettings",
            "fields": [
              {
                "id": 1,
                "name": "tcp",
                "type": "TCPSettings"
              },
              {
                "id": 2,
                "name": "http",
                "type": "HTTPSettings"
              }
            ],
            "messages": [
              {
                "name": "TCPSettings",
                "fields": [
                  {
                    "id": 1,
                    "name": "max_connections",
                    "type": "int32"
                  },
                  {
                    "id": 2,
                    "name": "connect_timeout",
                    "type": "google.protobuf.Duration"
                  },
                  {
                    "id": 3,
                    "name": "tcp_keepalive",
                    "type": "TcpKeepalive"
                  }
                ],
                "messages": [
                  {
                    "name": "TcpKeepalive",
                    "fields": [
                      {
                        "id": 1,
                        "name": "probes",
                        "type": "uint32"
                      },
                      {
                        "id": 2,
                        "name": "time",
                        "type": "google.protobuf.Duration"
                      },
                      {
                        "id": 3,
                        "name": "interval",
                        "type": "google.protobuf.Duration"
                      }
                    ]
                  }
                ]
              },
              {
                "name": "HTTPSettings",
                "fields": [
                  {
                    "id": 1,
                    "name": "http1_max_pending_requests",
                    "type": "int32"
                  },
                  {
                    "id": 2,
                    "name": "http2_max_requests",
                    "type": "int32"
                  },
                  {
                    "id": 3,
                    "name": "max_requests_per_connection",
                    "type": "int32"
                  },
                  {
                    "id": 4,
                    "name": "max_retries",
                    "type": "int32"
                  }
                ]
              }
            ]
          },
          {
            "name": "OutlierDetection",
            "fields": [
              {
                "id": 1,
                "name": "consecutive_errors",
                "type": "int32"
              },
              {
                "id": 2,
                "name": "interval",
                "type": "google.protobuf.Duration"
              },
              {
                "id": 3,
                "name": "base_ejection_time",
                "type": "google.protobuf.Duration"
              },
              {
                "id": 4,
                "name": "max_ejection_percent",
                "type": "int32"
              },
              {
                "id": 5,
                "name": "min_health_percent",
                "type": "int32"
              }
            ]
          },
          {
            "name": "TLSSettings",
            "fields": [
              {
                "id": 1,
                "name": "mode",
                "type": "TLSmode"
              },
              {
                "id": 2,
                "name": "client_certificate",
                "type": "string"
              },
              {
                "id": 3,
                "name": "private_key",
                "type": "string"
              },
              {
                "id": 4,
                "name": "ca_certificates",
                "type": "string"
              },
              {
                "id": 5,
                "name": "subject_alt_names",
                "type": "string",
                "is_repeated": true
              },
              {
                "id": 6,
                "name": "sni",
                "type": "string"
              }
            ]
          }
        ]
      }
    },
    {
      "protopath": "networking:/:v1alpha3:/:envoy_filter.proto",
      "def": {
        "enums": [
          {
            "name": "ListenerMatch.ListenerType",
            "enum_fields": [
              {
                "name": "ANY",
                "integer": 0
              },
              {
                "name": "SIDECAR_INBOUND",
                "integer": 1
              },
              {
                "name": "SIDECAR_OUTBOUND",
                "integer": 2
              },
              {
                "name": "GATEWAY",
                "integer": 3
              }
            ]
          },
          {
            "name": "ListenerMatch.ListenerProtocol",
            "enum_fields": [
              {
                "name": "ALL",
                "integer": 0
              },
              {
                "name": "HTTP",
                "integer": 1
              },
              {
                "name": "TCP",
                "integer": 2
              }
            ]
          },
          {
            "name": "InsertPosition.Index",
            "enum_fields": [
              {
                "name": "FIRST",
                "integer": 0
              },
              {
                "name": "LAST",
                "integer": 1
              },
              {
                "name": "BEFORE",
                "integer": 2
              },
              {
                "name": "AFTER",
                "integer": 3
              }
            ]
          },
          {
            "name": "Filter.FilterType",
            "enum_fields": [
              {
                "name": "INVALID",
                "integer": 0
              },
              {
                "name": "HTTP",
                "integer": 1
              },
              {
                "name": "NETWORK",
                "integer": 2
              }
            ]
          }
        ],
        "messages": [
          {
            "name": "EnvoyFilter",
            "fields": [
              {
                "id": 2,
                "name": "filters",
                "type": "Filter",
                "is_repeated": true
              }
            ],
            "maps": [
              {
                "key_type": "string",
                "field": {
                  "id": 1,
                  "name": "workload_labels",
                  "type": "string"
                }
              }
            ],
            "messages": [
              {
                "name": "ListenerMatch",
                "fields": [
                  {
                    "id": 1,
                    "name": "port_number",
                    "type": "uint32"
                  },
                  {
                    "id": 2,
                    "name": "port_name_prefix",
                    "type": "string"
                  },
                  {
                    "id": 3,
                    "name": "listener_type",
                    "type": "ListenerType"
                  },
                  {
                    "id": 4,
                    "name": "listener_protocol",
                    "type": "ListenerProtocol"
                  },
                  {
                    "id": 5,
                    "name": "address",
                    "type": "string",
                    "is_repeated": true
                  }
                ]
              },
              {
                "name": "InsertPosition",
                "fields": [
                  {
                    "id": 1,
                    "name": "index",
                    "type": "Index"
                  },
                  {
                    "id": 2,
                    "name": "relative_to",
                    "type": "string"
                  }
                ]
              },
              {
                "name": "Filter",
                "fields": [
                  {
                    "id": 1,
                    "name": "listener_match",
                    "type": "ListenerMatch"
                  },
                  {
                    "id": 2,
                    "name": "insert_position",
                    "type": "InsertPosition"
                  },
                  {
                    "id": 3,
                    "name": "filter_type",
                    "type": "FilterType"
                  },
                  {
                    "id": 4,
                    "name": "filter_name",
                    "type": "string"
                  },
                  {
                    "id": 5,
                    "name": "filter_config",
                    "type": "google.protobuf.Struct"
                  }
                ]
              }
            ]
          }
        ]
      }
    },
    {
      "protopath": "networking:/:v1alpha3:/:gateway.proto",
      "def": {
        "enums": [
          {
            "name": "TLSOptions.TLSmode",
            "enum_fields": [
              {
                "name": "PASSTHROUGH",
                "integer": 0
              },
              {
                "name": "SIMPLE",
                "integer": 1
              },
              {
                "name": "MUTUAL",
                "integer": 2
              },
              {
                "name": "AUTO_PASSTHROUGH",
                "integer": 3
              }
            ]
          },
          {
            "name": "TLSOptions.TLSProtocol",
            "enum_fields": [
              {
                "name": "TLS_AUTO",
                "integer": 0
              },
              {
                "name": "TLSV1_0",
                "integer": 1
              },
              {
                "name": "TLSV1_1",
                "integer": 2
              },
              {
                "name": "TLSV1_2",
                "integer": 3
              },
              {
                "name": "TLSV1_3",
                "integer": 4
              }
            ]
          }
        ],
        "messages": [
          {
            "name": "Gateway",
            "fields": [
              {
                "id": 1,
                "name": "servers",
                "type": "Server",
                "is_repeated": true
              }
            ],
            "maps": [
              {
                "key_type": "string",
                "field": {
                  "id": 2,
                  "name": "selector",
                  "type": "string"
                }
              }
            ]
          },
          {
            "name": "Server",
            "fields": [
              {
                "id": 1,
                "name": "port",
                "type": "Port"
              },
              {
                "id": 4,
                "name": "bind",
                "type": "string"
              },
              {
                "id": 2,
                "name": "hosts",
                "type": "string",
                "is_repeated": true
              },
              {
                "id": 3,
                "name": "tls",
                "type": "TLSOptions"
              },
              {
                "id": 5,
                "name": "default_endpoint",
                "type": "string"
              }
            ],
            "messages": [
              {
                "name": "TLSOptions",
                "fields": [
                  {
                    "id": 1,
                    "name": "https_redirect",
                    "type": "bool"
                  },
                  {
                    "id": 2,
                    "name": "mode",
                    "type": "TLSmode"
                  },
                  {
                    "id": 3,
                    "name": "server_certificate",
                    "type": "string"
                  },
                  {
                    "id": 4,
                    "name": "private_key",
                    "type": "string"
                  },
                  {
                    "id": 5,
                    "name": "ca_certificates",
                    "type": "string"
                  },
                  {
                    "id": 6,
                    "name": "subject_alt_names",
                    "type": "string",
                    "is_repeated": true
                  },
                  {
                    "id": 7,
                    "name": "min_protocol_version",
                    "type": "TLSProtocol"
                  },
                  {
                    "id": 8,
                    "name": "max_protocol_version",
                    "type": "TLSProtocol"
                  },
                  {
                    "id": 9,
                    "name": "cipher_suites",
                    "type": "string",
                    "is_repeated": true
                  }
                ]
              }
            ]
          },
          {
            "name": "Port",
            "fields": [
              {
                "id": 1,
                "name": "number",
                "type": "uint32"
              },
              {
                "id": 2,
                "name": "protocol",
                "type": "string"
              },
              {
                "id": 3,
                "name": "name",
                "type": "string"
              }
            ]
          }
        ]
      }
    },
    {
      "protopath": "networking:/:v1alpha3:/:service_entry.proto",
      "def": {
        "enums": [
          {
            "name": "ServiceEntry.Location",
            "enum_fields": [
              {
                "name": "MESH_EXTERNAL",
                "integer": 0
              },
              {
                "name": "MESH_INTERNAL",
                "integer": 1
              }
            ]
          },
          {
            "name": "ServiceEntry.Resolution",
            "enum_fields": [
              {
                "name": "NONE",
                "integer": 0
              },
              {
                "name": "STATIC",
                "integer": 1
              },
              {
                "name": "DNS",
                "integer": 2
              }
            ]
          }
        ],
        "messages": [
          {
            "name": "ServiceEntry",
            "fields": [
              {
                "id": 1,
                "name": "hosts",
                "type": "string",
                "is_repeated": true
              },
              {
                "id": 2,
                "name": "addresses",
                "type": "string",
                "is_repeated": true
              },
              {
                "id": 3,
                "name": "ports",
                "type": "Port",
                "is_repeated": true
              },
              {
                "id": 4,
                "name": "location",
                "type": "Location"
              },
              {
                "id": 5,
                "name": "resolution",
                "type": "Resolution"
              },
              {
                "id": 6,
                "name": "endpoints",
                "type": "Endpoint",
                "is_repeated": true
              },
              {
                "id": 7,
                "name": "config_scope",
                "type": "ConfigScope"
              }
            ],
            "messages": [
              {
                "name": "Endpoint",
                "fields": [
                  {
                    "id": 1,
                    "name": "address",
                    "type": "string"
                  },
                  {
                    "id": 4,
                    "name": "network",
                    "type": "string"
                  },
                  {
                    "id": 5,
                    "name": "locality",
                    "type": "string"
                  },
                  {
                    "id": 6,
                    "name": "weight",
                    "type": "uint32"
                  }
                ],
                "maps": [
                  {
                    "key_type": "string",
                    "field": {
                      "id": 2,
                      "name": "ports",
                      "type": "uint32"
                    }
                  },
                  {
                    "key_type": "string",
                    "field": {
                      "id": 3,
                      "name": "labels",
                      "type": "string"
                    }
                  }
                ]
              }
            ]
          }
        ]
      }
    },
    {
      "protopath": "networking:/:v1alpha3:/:sidecar.proto",
      "def": {
        "enums": [
          {
            "name": "ConfigScope",
            "enum_fields": [
              {
                "name": "PUBLIC",
                "integer": 0
              },
              {
                "name": "PRIVATE",
                "integer": 1
              }
            ]
          },
          {
            "name": "CaptureMode",
            "enum_fields": [
              {
                "name": "DEFAULT",
                "integer": 0
              },
              {
                "name": "IPTABLES",
                "integer": 1
              },
              {
                "name": "NONE",
                "integer": 2
              }
            ]
          }
        ],
        "messages": [
          {
            "name": "Sidecar",
            "fields": [
              {
                "id": 1,
                "name": "workload_selector",
                "type": "WorkloadSelector"
              },
              {
                "id": 2,
                "name": "ingress",
                "type": "IstioIngressListener",
                "is_repeated": true
              },
              {
                "id": 3,
                "name": "egress",
                "type": "IstioEgressListener",
                "is_repeated": true
              }
            ]
          },
          {
            "name": "IstioIngressListener",
            "fields": [
              {
                "id": 1,
                "name": "port",
                "type": "Port"
              },
              {
                "id": 2,
                "name": "bind",
                "type": "string"
              },
              {
                "id": 3,
                "name": "capture_mode",
                "type": "CaptureMode"
              },
              {
                "id": 4,
                "name": "default_endpoint",
                "type": "string"
              }
            ]
          },
          {
            "name": "IstioEgressListener",
            "fields": [
              {
                "id": 1,
                "name": "port",
                "type": "Port"
              },
              {
                "id": 2,
                "name": "bind",
                "type": "string"
              },
              {
                "id": 3,
                "name": "capture_mode",
                "type": "CaptureMode"
              },
              {
                "id": 4,
                "name": "hosts",
                "type": "string",
                "is_repeated": true
              }
            ]
          },
          {
            "name": "WorkloadSelector",
            "maps": [
              {
                "key_type": "string",
                "field": {
                  "id": 1,
                  "name": "labels",
                  "type": "string"
                }
              }
            ]
          }
        ]
      }
    },
    {
      "protopath": "networking:/:v1alpha3:/:virtual_service.proto",
      "def": {
        "messages": [
          {
            "name": "VirtualService",
            "fields": [
              {
                "id": 1,
                "name": "hosts",
                "type": "string",
                "is_repeated": true
              },
              {
                "id": 2,
                "name": "gateways",
                "type": "string",
                "is_repeated": true
              },
              {
                "id": 3,
                "name": "http",
                "type": "HTTPRoute",
                "is_repeated": true
              },
              {
                "id": 5,
                "name": "tls",
                "type": "TLSRoute",
                "is_repeated": true
              },
              {
                "id": 4,
                "name": "tcp",
                "type": "TCPRoute",
                "is_repeated": true
              },
              {
                "id": 6,
                "name": "config_scope",
                "type": "ConfigScope"
              }
            ]
          },
          {
            "name": "Destination",
            "fields": [
              {
                "id": 1,
                "name": "host",
                "type": "string"
              },
              {
                "id": 2,
                "name": "subset",
                "type": "string"
              },
              {
                "id": 3,
                "name": "port",
                "type": "PortSelector"
              }
            ]
          },
          {
            "name": "HTTPRoute",
            "fields": [
              {
                "id": 1,
                "name": "match",
                "type": "HTTPMatchRequest",
                "is_repeated": true
              },
              {
                "id": 2,
                "name": "route",
                "type": "HTTPRouteDestination",
                "is_repeated": true
              },
              {
                "id": 3,
                "name": "redirect",
                "type": "HTTPRedirect"
              },
              {
                "id": 4,
                "name": "rewrite",
                "type": "HTTPRewrite"
              },
              {
                "id": 5,
                "name": "websocket_upgrade",
                "type": "bool"
              },
              {
                "id": 6,
                "name": "timeout",
                "type": "google.protobuf.Duration"
              },
              {
                "id": 7,
                "name": "retries",
                "type": "HTTPRetry"
              },
              {
                "id": 8,
                "name": "fault",
                "type": "HTTPFaultInjection"
              },
              {
                "id": 9,
                "name": "mirror",
                "type": "Destination"
              },
              {
                "id": 10,
                "name": "cors_policy",
                "type": "CorsPolicy"
              },
              {
                "id": 12,
                "name": "remove_response_headers",
                "type": "string",
                "is_repeated": true
              },
              {
                "id": 14,
                "name": "remove_request_headers",
                "type": "string",
                "is_repeated": true
              },
              {
                "id": 16,
                "name": "headers",
                "type": "Headers"
              }
            ],
            "maps": [
              {
                "key_type": "string",
                "field": {
                  "id": 11,
                  "name": "append_headers",
                  "type": "string"
                }
              },
              {
                "key_type": "string",
                "field": {
                  "id": 13,
                  "name": "append_response_headers",
                  "type": "string"
                }
              },
              {
                "key_type": "string",
                "field": {
                  "id": 15,
                  "name": "append_request_headers",
                  "type": "string"
                }
              }
            ]
          },
          {
            "name": "Headers",
            "fields": [
              {
                "id": 1,
                "name": "request",
                "type": "HeaderOperations"
              },
              {
                "id": 2,
                "name": "response",
                "type": "HeaderOperations"
              }
            ],
            "messages": [
              {
                "name": "HeaderOperations",
                "fields": [
                  {
                    "id": 3,
                    "name": "remove",
                    "type": "string",
                    "is_repeated": true
                  }
                ],
                "maps": [
                  {
                    "key_type": "string",
                    "field": {
                      "id": 1,
                      "name": "set",
                      "type": "string"
                    }
                  },
                  {
                    "key_type": "string",
                    "field": {
                      "id": 2,
                      "name": "add",
                      "type": "string"
                    }
                  }
                ]
              }
            ]
          },
          {
            "name": "TLSRoute",
            "fields": [
              {
                "id": 1,
                "name": "match",
                "type": "TLSMatchAttributes",
                "is_repeated": true
              },
              {
                "id": 2,
                "name": "route",
                "type": "RouteDestination",
                "is_repeated": true
              }
            ]
          },
          {
            "name": "TCPRoute",
            "fields": [
              {
                "id": 1,
                "name": "match",
                "type": "L4MatchAttributes",
                "is_repeated": true
              },
              {
                "id": 2,
                "name": "route",
                "type": "RouteDestination",
                "is_repeated": true
              }
            ]
          },
          {
            "name": "HTTPMatchRequest",
            "fields": [
              {
                "id": 1,
                "name": "uri",
                "type": "StringMatch"
              },
              {
                "id": 2,
                "name": "scheme",
                "type": "StringMatch"
              },
              {
                "id": 3,
                "name": "method",
                "type": "StringMatch"
              },
              {
                "id": 4,
                "name": "authority",
                "type": "StringMatch"
              },
              {
                "id": 6,
                "name": "port",
                "type": "uint32"
              },
              {
                "id": 8,
                "name": "gateways",
                "type": "string",
                "is_repeated": true
              }
            ],
            "maps": [
              {
                "key_type": "string",
                "field": {
                  "id": 5,
                  "name": "headers",
                  "type": "StringMatch"
                }
              },
              {
                "key_type": "string",
                "field": {
                  "id": 7,
                  "name": "source_labels",
                  "type": "string"
                }
              }
            ]
          },
          {
            "name": "HTTPRouteDestination",
            "fields": [
              {
                "id": 1,
                "name": "destination",
                "type": "Destination"
              },
              {
                "id": 2,
                "name": "weight",
                "type": "int32"
              },
              {
                "id": 3,
                "name": "remove_response_headers",
                "type": "string",
                "is_repeated": true
              },
              {
                "id": 5,
                "name": "remove_request_headers",
                "type": "string",
                "is_repeated": true
              },
              {
                "id": 7,
                "name": "headers",
                "type": "Headers"
              }
            ],
            "maps": [
              {
                "key_type": "string",
                "field": {
                  "id": 4,
                  "name": "append_response_headers",
                  "type": "string"
                }
              },
              {
                "key_type": "string",
                "field": {
                  "id": 6,
                  "name": "append_request_headers",
                  "type": "string"
                }
              }
            ]
          },
          {
            "name": "RouteDestination",
            "fields": [
              {
                "id": 1,
                "name": "destination",
                "type": "Destination"
              },
              {
                "id": 2,
                "name": "weight",
                "type": "int32"
              }
            ]
          },
          {
            "name": "L4MatchAttributes",
            "fields": [
              {
                "id": 1,
                "name": "destination_subnets",
                "type": "string",
                "is_repeated": true
              },
              {
                "id": 2,
                "name": "port",
                "type": "uint32"
              },
              {
                "id": 3,
                "name": "source_subnet",
                "type": "string"
              },
              {
                "id": 5,
                "name": "gateways",
                "type": "string",
                "is_repeated": true
              }
            ],
            "maps": [
              {
                "key_type": "string",
                "field": {
                  "id": 4,
                  "name": "source_labels",
                  "type": "string"
                }
              }
            ]
          },
          {
            "name": "TLSMatchAttributes",
            "fields": [
              {
                "id": 1,
                "name": "sni_hosts",
                "type": "string",
                "is_repeated": true
              },
              {
                "id": 2,
                "name": "destination_subnets",
                "type": "string",
                "is_repeated": true
              },
              {
                "id": 3,
                "name": "port",
                "type": "uint32"
              },
              {
                "id": 4,
                "name": "source_subnet",
                "type": "string"
              },
              {
                "id": 6,
                "name": "gateways",
                "type": "string",
                "is_repeated": true
              }
            ],
            "maps": [
              {
                "key_type": "string",
                "field": {
                  "id": 5,
                  "name": "source_labels",
                  "type": "string"
                }
              }
            ]
          },
          {
            "name": "HTTPRedirect",
            "fields": [
              {
                "id": 1,
                "name": "uri",
                "type": "string"
              },
              {
                "id": 2,
                "name": "authority",
                "type": "string"
              }
            ]
          },
          {
            "name": "HTTPRewrite",
            "fields": [
              {
                "id": 1,
                "name": "uri",
                "type": "string"
              },
              {
                "id": 2,
                "name": "authority",
                "type": "string"
              }
            ]
          },
          {
            "name": "StringMatch",
            "fields": [
              {
                "id": 1,
                "name": "exact",
                "type": "string"
              },
              {
                "id": 2,
                "name": "prefix",
                "type": "string"
              },
              {
                "id": 3,
                "name": "regex",
                "type": "string"
              }
            ]
          },
          {
            "name": "HTTPRetry",
            "fields": [
              {
                "id": 1,
                "name": "attempts",
                "type": "int32"
              },
              {
                "id": 2,
                "name": "per_try_timeout",
                "type": "google.protobuf.Duration"
              },
              {
                "id": 3,
                "name": "retry_on",
                "type": "string"
              }
            ]
          },
          {
            "name": "CorsPolicy",
            "fields": [
              {
                "id": 1,
                "name": "allow_origin",
                "type": "string",
                "is_repeated": true
              },
              {
                "id": 2,
                "name": "allow_methods",
                "type": "string",
                "is_repeated": true
              },
              {
                "id": 3,
                "name": "allow_headers",
                "type": "string",
                "is_repeated": true
              },
              {
                "id": 4,
                "name": "expose_headers",
                "type": "string",
                "is_repeated": true
              },
              {
                "id": 5,
                "name": "max_age",
                "type": "google.protobuf.Duration"
              },
              {
                "id": 6,
                "name": "allow_credentials",
                "type": "google.protobuf.BoolValue"
              }
            ]
          },
          {
            "name": "HTTPFaultInjection",
            "fields": [
              {
                "id": 1,
                "name": "delay",
                "type": "Delay"
              },
              {
                "id": 2,
                "name": "abort",
                "type": "Abort"
              }
            ],
            "messages": [
              {
                "name": "Delay",
                "fields": [
                  {
                    "id": 1,
                    "name": "percent",
                    "type": "int32"
                  },
                  {
                    "id": 2,
                    "name": "fixed_delay",
                    "type": "google.protobuf.Duration"
                  },
                  {
                    "id": 3,
                    "name": "exponential_delay",
                    "type": "google.protobuf.Duration"
                  },
                  {
                    "id": 5,
                    "name": "percentage",
                    "type": "Percent"
                  }
                ]
              },
              {
                "name": "Abort",
                "fields": [
                  {
                    "id": 1,
                    "name": "percent",
                    "type": "int32"
                  },
                  {
                    "id": 2,
                    "name": "http_status",
                    "type": "int32"
                  },
                  {
                    "id": 3,
                    "name": "grpc_status",
                    "type": "string"
                  },
                  {
                    "id": 4,
                    "name": "http2_error",
                    "type": "string"
                  },
                  {
                    "id": 5,
                    "name": "percentage",
                    "type": "Percent"
                  }
                ]
              }
            ]
          },
          {
            "name": "PortSelector",
            "fields": [
              {
                "id": 1,
                "name": "number",
                "type": "uint32"
              },
              {
                "id": 2,
                "name": "name",
                "type": "string"
              }
            ]
          },
          {
            "name": "Percent",
            "fields": [
              {
                "id": 1,
                "name": "value",
                "type": "double"
              }
            ]
          }
        ]
      }
    },
    {
      "protopath": "policy:/:v1beta1:/:cfg.proto",
      "def": {
        "enums": [
          {
            "name": "HeaderOperationTemplate.Operation",
            "enum_fields": [
              {
                "name": "REPLACE",
                "integer": 0
              },
              {
                "name": "REMOVE",
                "integer": 1
              },
              {
                "name": "APPEND",
                "integer": 2
              }
            ]
          },
          {
            "name": "FractionalPercent.DenominatorType",
            "enum_fields": [
              {
                "name": "HUNDRED",
                "integer": 0
              },
              {
                "name": "TEN_THOUSAND",
                "integer": 1
              }
            ]
          },
          {
            "name": "Tls.AuthHeader",
            "enum_fields": [
              {
                "name": "PLAIN",
                "integer": 0
              },
              {
                "name": "BEARER",
                "integer": 1
              }
            ]
          }
        ],
        "messages": [
          {
            "name": "AttributeManifest",
            "fields": [
              {
                "id": 1,
                "name": "revision",
                "type": "string"
              },
              {
                "id": 2,
                "name": "name",
                "type": "string"
              }
            ],
            "maps": [
              {
                "key_type": "string",
                "field": {
                  "id": 3,
                  "name": "attributes",
                  "type": "AttributeInfo"
                }
              }
            ],
            "messages": [
              {
                "name": "AttributeInfo",
                "fields": [
                  {
                    "id": 1,
                    "name": "description",
                    "type": "string"
                  },
                  {
                    "id": 2,
                    "name": "value_type",
                    "type": "istio.policy.v1beta1.ValueType"
                  }
                ]
              }
            ]
          },
          {
            "name": "Rule",
            "fields": [
              {
                "id": 1,
                "name": "match",
                "type": "string"
              },
              {
                "id": 2,
                "name": "actions",
                "type": "Action",
                "is_repeated": true
              },
              {
                "id": 3,
                "name": "request_header_operations",
                "type": "HeaderOperationTemplate",
                "is_repeated": true
              },
              {
                "id": 4,
                "name": "response_header_operations",
                "type": "HeaderOperationTemplate",
                "is_repeated": true
              },
              {
                "id": 5,
                "name": "sampling",
                "type": "Sampling"
              }
            ],
            "messages": [
              {
                "name": "HeaderOperationTemplate",
                "fields": [
                  {
                    "id": 1,
                    "name": "name",
                    "type": "string"
                  },
                  {
                    "id": 2,
                    "name": "values",
                    "type": "string",
                    "is_repeated": true
                  },
                  {
                    "id": 3,
                    "name": "operation",
                    "type": "Operation"
                  }
                ]
              }
            ]
          },
          {
            "name": "Action",
            "fields": [
              {
                "id": 2,
                "name": "handler",
                "type": "string"
              },
              {
                "id": 3,
                "name": "instances",
                "type": "string",
                "is_repeated": true
              },
              {
                "id": 4,
                "name": "name",
                "type": "string"
              }
            ]
          },
          {
            "name": "Instance",
            "fields": [
              {
                "id": 1,
                "name": "name",
                "type": "string"
              },
              {
                "id": 67794676,
                "name": "compiled_template",
                "type": "string"
              },
              {
                "id": 2,
                "name": "template",
                "type": "string"
              },
              {
                "id": 3,
                "name": "params",
                "type": "google.protobuf.Struct"
              }
            ],
            "maps": [
              {
                "key_type": "string",
                "field": {
                  "id": 4,
                  "name": "attribute_bindings",
                  "type": "string"
                }
              }
            ]
          },
          {
            "name": "Handler",
            "fields": [
              {
                "id": 1,
                "name": "name",
                "type": "string"
              },
              {
                "id": 67794676,
                "name": "compiled_adapter",
                "type": "string"
              },
              {
                "id": 2,
                "name": "adapter",
                "type": "string"
              },
              {
                "id": 3,
                "name": "params",
                "type": "google.protobuf.Struct"
              },
              {
                "id": 4,
                "name": "connection",
                "type": "Connection"
              }
            ]
          },
          {
            "name": "Connection",
            "fields": [
              {
                "id": 2,
                "name": "address",
                "type": "string"
              },
              {
                "id": 3,
                "name": "timeout",
                "type": "google.protobuf.Duration"
              },
              {
                "id": 4,
                "name": "authentication",
                "type": "Authentication"
              }
            ]
          },
          {
            "name": "Sampling",
            "fields": [
              {
                "id": 1,
                "name": "random",
                "type": "RandomSampling"
              },
              {
                "id": 2,
                "name": "rate_limit",
                "type": "RateLimitSampling"
              }
            ]
          },
          {
            "name": "RandomSampling",
            "fields": [
              {
                "id": 1,
                "name": "attribute_expression",
                "type": "string"
              },
              {
                "id": 2,
                "name": "percent_sampled",
                "type": "FractionalPercent"
              },
              {
                "id": 3,
                "name": "use_independent_randomness",
                "type": "bool"
              }
            ]
          },
          {
            "name": "RateLimitSampling",
            "fields": [
              {
                "id": 1,
                "name": "sampling_duration",
                "type": "google.protobuf.Duration"
              },
              {
                "id": 2,
                "name": "max_unsampled_entries",
                "type": "int64"
              },
              {
                "id": 3,
                "name": "sampling_rate",
                "type": "int64"
              }
            ]
          },
          {
            "name": "FractionalPercent",
            "fields": [
              {
                "id": 1,
                "name": "numerator",
                "type": "uint32"
              },
              {
                "id": 2,
                "name": "denominator",
                "type": "DenominatorType"
              }
            ]
          },
          {
            "name": "Authentication",
            "fields": [
              {
                "id": 1,
                "name": "tls",
                "type": "Tls"
              },
              {
                "id": 2,
                "name": "mutual",
                "type": "Mutual"
              }
            ]
          },
          {
            "name": "Tls",
            "fields": [
              {
                "id": 1,
                "name": "ca_certificates",
                "type": "string"
              },
              {
                "id": 2,
                "name": "token_path",
                "type": "string"
              },
              {
                "id": 3,
                "name": "oauth",
                "type": "OAuth"
              },
              {
                "id": 4,
                "name": "auth_header",
                "type": "AuthHeader"
              },
              {
                "id": 5,
                "name": "custom_header",
                "type": "string"
              }
            ]
          },
          {
            "name": "OAuth",
            "fields": [
              {
                "id": 1,
                "name": "client_id",
                "type": "string"
              },
              {
                "id": 2,
                "name": "client_secret",
                "type": "string"
              },
              {
                "id": 3,
                "name": "token_url",
                "type": "string"
              },
              {
                "id": 4,
                "name": "scopes",
                "type": "string",
                "is_repeated": true
              }
            ],
            "maps": [
              {
                "key_type": "string",
                "field": {
                  "id": 5,
                  "name": "endpoint_params",
                  "type": "string"
                }
              }
            ]
          },
          {
            "name": "Mutual",
            "fields": [
              {
                "id": 1,
                "name": "private_key",
                "type": "string"
              },
              {
                "id": 2,
                "name": "client_certificate",
                "type": "string"
              },
              {
                "id": 3,
                "name": "ca_certificates",
                "type": "string"
              }
            ]
          }
        ]
      }
    },
    {
      "protopath": "policy:/:v1beta1:/:type.proto",
      "def": {
        "messages": [
          {
            "name": "Value",
            "fields": [
              {
                "id": 1,
                "name": "string_value",
                "type": "string"
              },
              {
                "id": 2,
                "name": "int64_value",
                "type": "int64"
              },
              {
                "id": 3,
                "name": "double_value",
                "type": "double"
              },
              {
                "id": 4,
                "name": "bool_value",
                "type": "bool"
              },
              {
                "id": 5,
                "name": "ip_address_value",
                "type": "IPAddress"
              },
              {
                "id": 6,
                "name": "timestamp_value",
                "type": "TimeStamp"
              },
              {
                "id": 7,
                "name": "duration_value",
                "type": "Duration"
              },
              {
                "id": 8,
                "name": "email_address_value",
                "type": "EmailAddress"
              },
              {
                "id": 9,
                "name": "dns_name_value",
                "type": "DNSName"
              },
              {
                "id": 10,
                "name": "uri_value",
                "type": "Uri"
              }
            ]
          },
          {
            "name": "IPAddress",
            "fields": [
              {
                "id": 1,
                "name": "value",
                "type": "bytes"
              }
            ]
          },
          {
            "name": "Duration",
            "fields": [
              {
                "id": 1,
                "name": "value",
                "type": "google.protobuf.Duration"
              }
            ]
          },
          {
            "name": "TimeStamp",
            "fields": [
              {
                "id": 1,
                "name": "value",
                "type": "google.protobuf.Timestamp"
              }
            ]
          },
          {
            "name": "DNSName",
            "fields": [
              {
                "id": 1,
                "name": "value",
                "type": "string"
              }
            ]
          },
          {
            "name": "EmailAddress",
            "fields": [
              {
                "id": 1,
                "name": "value",
                "type": "string"
              }
            ]
          },
          {
            "name": "Uri",
            "fields": [
              {
                "id": 1,
                "name": "value",
                "type": "string"
              }
            ]
          }
        ]
      }
    },
    {
      "protopath": "policy:/:v1beta1:/:value_type.proto",
      "def": {
        "enums": [
          {
            "name": "ValueType",
            "enum_fields": [
              {
                "name": "VALUE_TYPE_UNSPECIFIED",
                "integer": 0
              },
              {
                "name": "STRING",
                "integer": 1
              },
              {
                "name": "INT64",
                "integer": 2
              },
              {
                "name": "DOUBLE",
                "integer": 3
              },
              {
                "name": "BOOL",
                "integer": 4
              },
              {
                "name": "TIMESTAMP",
                "integer": 5
              },
              {
                "name": "IP_ADDRESS",
                "integer": 6
              },
              {
                "name": "EMAIL_ADDRESS",
                "integer": 7
              },
              {
                "name": "URI",
                "integer": 8
              },
              {
                "name": "DNS_NAME",
                "integer": 9
              },
              {
                "name": "DURATION",
                "integer": 10
              },
              {
                "name": "STRING_MAP",
                "integer": 11
              }
            ]
          }
        ]
      }
    },
    {
      "protopath": "rbac:/:v1alpha1:/:rbac.proto",
      "def": {
        "enums": [
          {
            "name": "EnforcementMode",
            "enum_fields": [
              {
                "name": "ENFORCED",
                "integer": 0
              },
              {
                "name": "PERMISSIVE",
                "integer": 1
              }
            ]
          },
          {
            "name": "RbacConfig.Mode",
            "enum_fields": [
              {
                "name": "OFF",
                "integer": 0
              },
              {
                "name": "ON",
                "integer": 1
              },
              {
                "name": "ON_WITH_INCLUSION",
                "integer": 2
              },
              {
                "name": "ON_WITH_EXCLUSION",
                "integer": 3
              }
            ]
          }
        ],
        "messages": [
          {
            "name": "WorkloadSelector",
            "maps": [
              {
                "key_type": "string",
                "field": {
                  "id": 1,
                  "name": "labels",
                  "type": "string"
                }
              }
            ]
          },
          {
            "name": "AuthorizationPolicy",
            "fields": [
              {
                "id": 1,
                "name": "workload_selector",
                "type": "WorkloadSelector"
              },
              {
                "id": 2,
                "name": "allow",
                "type": "ServiceRoleBinding",
                "is_repeated": true
              }
            ]
          },
          {
            "name": "ServiceRole",
            "fields": [
              {
                "id": 1,
                "name": "rules",
                "type": "AccessRule",
                "is_repeated": true
              }
            ]
          },
          {
            "name": "AccessRule",
            "fields": [
              {
                "id": 1,
                "name": "services",
                "type": "string",
                "is_repeated": true
              },
              {
                "id": 5,
                "name": "hosts",
                "type": "string",
                "is_repeated": true
              },
              {
                "id": 6,
                "name": "not_hosts",
                "type": "string",
                "is_repeated": true
              },
              {
                "id": 2,
                "name": "paths",
                "type": "string",
                "is_repeated": true
              },
              {
                "id": 7,
                "name": "not_paths",
                "type": "string",
                "is_repeated": true
              },
              {
                "id": 3,
                "name": "methods",
                "type": "string",
                "is_repeated": true
              },
              {
                "id": 8,
                "name": "not_methods",
                "type": "string",
                "is_repeated": true
              },
              {
                "id": 9,
                "name": "ports",
                "type": "int32",
                "is_repeated": true
              },
              {
                "id": 10,
                "name": "not_ports",
                "type": "int32",
                "is_repeated": true
              },
              {
                "id": 4,
                "name": "constraints",
                "type": "Constraint",
                "is_repeated": true
              }
            ],
            "messages": [
              {
                "name": "Constraint",
                "fields": [
                  {
                    "id": 1,
                    "name": "key",
                    "type": "string"
                  },
                  {
                    "id": 2,
                    "name": "values",
                    "type": "string",
                    "is_repeated": true
                  }
                ]
              }
            ]
          },
          {
            "name": "ServiceRoleBinding",
            "fields": [
              {
                "id": 1,
                "name": "subjects",
                "type": "Subject",
                "is_repeated": true
              },
              {
                "id": 2,
                "name": "roleRef",
                "type": "RoleRef"
              },
              {
                "id": 3,
                "name": "mode",
                "type": "EnforcementMode"
              }
            ]
          },
          {
            "name": "Subject",
            "fields": [
              {
                "id": 1,
                "name": "user",
                "type": "string"
              },
              {
                "id": 4,
                "name": "principals",
                "type": "string",
                "is_repeated": true
              },
              {
                "id": 5,
                "name": "not_principals",
                "type": "string",
                "is_repeated": true
              },
              {
                "id": 2,
                "name": "group",
                "type": "string"
              },
              {
                "id": 6,
                "name": "groups",
                "type": "string",
                "is_repeated": true
              },
              {
                "id": 7,
                "name": "not_groups",
                "type": "string",
                "is_repeated": true
              },
              {
                "id": 8,
                "name": "namespaces",
                "type": "string",
                "is_repeated": true
              },
              {
                "id": 9,
                "name": "not_namespaces",
                "type": "string",
                "is_repeated": true
              },
              {
                "id": 10,
                "name": "ips",
                "type": "string",
                "is_repeated": true
              },
              {
                "id": 11,
                "name": "not_ips",
                "type": "string",
                "is_repeated": true
              }
            ],
            "maps": [
              {
                "key_type": "string",
                "field": {
                  "id": 3,
                  "name": "properties",
                  "type": "string"
                }
              }
            ]
          },
          {
            "name": "RoleRef",
            "fields": [
              {
                "id": 1,
                "name": "kind",
                "type": "string"
              },
              {
                "id": 2,
                "name": "name",
                "type": "string"
              }
            ]
          },
          {
            "name": "RbacConfig",
            "fields": [
              {
                "id": 1,
                "name": "mode",
                "type": "Mode"
              },
              {
                "id": 2,
                "name": "inclusion",
                "type": "Target"
              },
              {
                "id": 3,
                "name": "exclusion",
                "type": "Target"
              },
              {
                "id": 4,
                "name": "enforcement_mode",
                "type": "EnforcementMode"
              }
            ],
            "messages": [
              {
                "name": "Target",
                "fields": [
                  {
                    "id": 1,
                    "name": "services",
                    "type": "string",
                    "is_repeated": true
                  },
                  {
                    "id": 3,
                    "name": "workload_selectors",
                    "type": "WorkloadSelector",
                    "is_repeated": true
                  },
                  {
                    "id": 2,
                    "name": "namespaces",
                    "type": "string",
                    "is_repeated": true
                  }
                ]
              }
            ]
          }
        ]
      }
    }
  ]
}<|MERGE_RESOLUTION|>--- conflicted
+++ resolved
@@ -591,14 +591,11 @@
                 "id": 5,
                 "name": "error_detail",
                 "type": "google.rpc.Status"
-<<<<<<< HEAD
-=======
               },
               {
                 "id": 6,
                 "name": "incremental",
                 "type": "bool"
->>>>>>> a2584b02
               }
             ],
             "maps": [
@@ -641,14 +638,11 @@
                 "id": 5,
                 "name": "nonce",
                 "type": "string"
-<<<<<<< HEAD
-=======
               },
               {
                 "id": 6,
                 "name": "incremental",
                 "type": "bool"
->>>>>>> a2584b02
               }
             ]
           }
