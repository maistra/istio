--- conflicted
+++ resolved
@@ -4,10 +4,6 @@
     "name": "PROXY_REPO_SHA",
     "repoName": "proxy",
     "file": "",
-<<<<<<< HEAD
-    "lastStableSHA": "6946853ea44fc4d63a8a7e89e3040c1d9889112d"
-=======
     "lastStableSHA": "6e1c8fd2905565dab1fec21ee9dc0dfbd2e056d8"
->>>>>>> 3aa487bb
   }
 ]