--- conflicted
+++ resolved
@@ -4,21 +4,13 @@
     "name": "PROXY_REPO_SHA",
     "repoName": "proxy",
     "file": "",
-<<<<<<< HEAD
-    "lastStableSHA": "f777dd13e28edc4ff394e98cd82c82ca4a2bcc71"
-=======
     "lastStableSHA": "6b5b95a342bcbb6a95ea50b71a19995dc494cb91"
->>>>>>> cf35a864
   },
   {
     "_comment": "",
     "name": "CNI_REPO_SHA",
     "repoName": "cni",
     "file": "",
-<<<<<<< HEAD
-    "lastStableSHA": "840c87a837a8dd933dcfbe039aa9a192e571597a"
-=======
     "lastStableSHA": "875cce18662afeb0650c8ddc4e9bcf74adc3439e"
->>>>>>> cf35a864
   }
 ]